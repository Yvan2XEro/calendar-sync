--- conflicted
+++ resolved
@@ -16,7 +16,6 @@
 type LinkVariables = Omit<ProvidersRouterInputs["org"]["link"], "slug">;
 type LinkResponse = ProvidersRouterOutputs["org"]["link"];
 
-<<<<<<< HEAD
 type SaveVariables = Omit<ProvidersRouterInputs["save"], "slug">;
 type SaveResponse = ProvidersRouterOutputs["save"];
 
@@ -52,7 +51,6 @@
       }
     },
   });
-=======
 export function useOrgProviderList(slug: string) {
         return useQuery<OrgListResponse>({
                 queryKey: providerKeys.orgList(slug),
@@ -79,5 +77,4 @@
                         toast.error(error.message ?? "Unable to update providers");
                 },
         });
->>>>>>> 7ee2b50a
 }