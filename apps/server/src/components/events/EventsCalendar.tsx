"use client";

import "@/styles/big-calendar.css";

import { addHours, format } from "date-fns";
import {
	AlertCircle,
	CalendarClock,
	CalendarPlus,
	Clock,
	Filter,
	LinkIcon,
	Loader2,
	MapPin,
	RefreshCw,
} from "lucide-react";
import Link from "next/link";
import * as React from "react";
import type { EventProps } from "react-big-calendar";
import { Views } from "react-big-calendar";

import { BigCalendar, localizer } from "@/components/BigCalendar";
import { BigCalendarToolbar } from "@/components/BigCalendarToolbar";
import { Badge } from "@/components/ui/badge";
import { Button } from "@/components/ui/button";
import { Card } from "@/components/ui/card";
import {
	Dialog,
	DialogContent,
	DialogFooter,
	DialogHeader,
	DialogTitle,
} from "@/components/ui/dialog";
import { Input } from "@/components/ui/input";
import { Label } from "@/components/ui/label";
import { ScrollArea } from "@/components/ui/scroll-area";
import {
	Select,
	SelectContent,
	SelectItem,
	SelectTrigger,
	SelectValue,
} from "@/components/ui/select";
import { Skeleton } from "@/components/ui/skeleton";
import {
	Tooltip,
	TooltipContent,
	TooltipProvider,
	TooltipTrigger,
} from "@/components/ui/tooltip";
import { formatDateBadge, getEventTimezone } from "@/lib/calendar-links";
import { cn } from "@/lib/utils";
import type { UpcomingEvent } from "@/types/events";

type EventsCalendarProps = {
	events: UpcomingEvent[];
	isLoading: boolean;
	isFetching: boolean;
	isError: boolean;
	onRetry: () => void;
};

type CalendarEvent = UpcomingEvent & {
	start: Date;
	end: Date;
};

export function EventsCalendar({
	events,
	isLoading,
	isFetching,
	isError,
	onRetry,
}: EventsCalendarProps) {
<<<<<<< HEAD
	const [search, setSearch] = React.useState("");
	const [location, setLocation] = React.useState("all");
	const [date, setDate] = React.useState("");
	const [view, setView] = React.useState(Views.MONTH);
	const [calendarDate, setCalendarDate] = React.useState(new Date());
	const [selectedEventId, setSelectedEventId] = React.useState<string | null>(
		null,
	);

	const normalizedSearch = search.trim().toLowerCase();

	const locationOptions = React.useMemo(() => {
		const unique = new Map<string, string>();
		for (const event of events) {
			const label = event.location?.trim();
			if (!label || label.length === 0) continue;
			const key = label.toLowerCase();
			if (!unique.has(key)) {
				unique.set(key, label);
			}
		}
		return Array.from(unique.entries())
			.sort((a, b) => a[1].localeCompare(b[1]))
			.map(([value, label]) => ({ value, label }));
	}, [events]);

	const filteredEvents = React.useMemo(() => {
		if (events.length === 0) return [];

		return events.filter((event) => {
			const matchesLocation =
				location === "all" ||
				(event.location?.trim().toLowerCase() ?? "") === location.toLowerCase();

			const matchesDate = date.length === 0 || getEventDateKey(event) === date;

			const matchesSearch =
				normalizedSearch.length === 0 ||
				[
					event.title,
					event.description ?? "",
					event.organization.name,
					event.location ?? "",
					getEventTimezone(event) ?? "",
				]
					.join(" ")
					.toLowerCase()
					.includes(normalizedSearch);

			return matchesLocation && matchesDate && matchesSearch;
		});
	}, [events, location, date, normalizedSearch]);

	const calendarEvents = React.useMemo<CalendarEvent[]>(() => {
		return filteredEvents.map((event) => {
			const start = new Date(event.startAt);
			const end = event.endAt ? new Date(event.endAt) : addHours(start, 1);

			return {
				...event,
				start,
				end,
			};
		});
	}, [filteredEvents]);

	const isFiltering =
		normalizedSearch.length > 0 || location !== "all" || date.length > 0;

	const selectedEvent = React.useMemo(() => {
		if (!selectedEventId) return null;
		return calendarEvents.find((event) => event.id === selectedEventId) ?? null;
	}, [calendarEvents, selectedEventId]);

	const handleResetFilters = React.useCallback(() => {
		setSearch("");
		setLocation("all");
		setDate("");
	}, []);

	const handleNavigate = React.useCallback((newDate: Date) => {
		setCalendarDate(newDate);
	}, []);

	const handleViewChange = React.useCallback((newView: string) => {
		setView(newView as any);
	}, []);

	const handleSelectEvent = React.useCallback((event: CalendarEvent) => {
		setSelectedEventId(event.id);
	}, []);

	const handleModalOpenChange = React.useCallback((open: boolean) => {
		if (!open) {
			setSelectedEventId(null);
		}
	}, []);

	return (
		<TooltipProvider delayDuration={200}>
			<section className="space-y-6">
				<Card className="space-y-3 rounded-3xl border-none bg-gradient-to-r from-primary/10 via-primary/5 to-transparent p-8 text-foreground shadow-sm">
					<div className="flex flex-col gap-2">
						<p className="text-muted-foreground text-sm">
							Upcoming programming
						</p>
						<h1 className="font-semibold text-3xl tracking-tight sm:text-4xl">
							Your events at a glance
						</h1>
						<p className="max-w-2xl text-muted-foreground text-sm">
							Explore approved events from the organizations you follow. Add
							them to your calendar in a click and stay aligned with your team.
						</p>
					</div>
					<div className="flex flex-wrap items-center gap-3 text-muted-foreground text-sm">
						<span>
							Showing {filteredEvents.length} of {events.length} upcoming events
						</span>
						{isFetching ? (
							<span className="inline-flex items-center gap-2">
								<Loader2 className="size-4 animate-spin" aria-hidden /> Syncing
								latest schedule
							</span>
						) : null}
					</div>
				</Card>

				<FiltersPanel
					search={search}
					onSearchChange={setSearch}
					location={location}
					onLocationChange={setLocation}
					locationOptions={locationOptions}
					date={date}
					onDateChange={setDate}
					onReset={handleResetFilters}
					isFiltering={isFiltering}
				/>

				{isLoading ? (
					<EventsCalendarSkeleton />
				) : isError ? (
					<CalendarErrorState onRetry={onRetry} />
				) : calendarEvents.length === 0 ? (
					<CalendarEmptyState
						isFiltering={isFiltering}
						onReset={handleResetFilters}
					/>
				) : (
					<Card className="rounded-3xl border border-border/60 bg-card/90 p-4 shadow-lg">
						<div className="rounded-2xl bg-background/60 p-3 shadow-inner">
							<BigCalendar
								localizer={localizer}
								views={[Views.MONTH, Views.WEEK, Views.DAY, Views.AGENDA]}
								date={calendarDate}
								onNavigate={handleNavigate}
								view={view}
								onView={handleViewChange}
								events={calendarEvents}
								startAccessor="start"
								endAccessor="end"
								style={{ height: 640 }}
								components={{
									toolbar: BigCalendarToolbar as any,
									event: CalendarEventContent,
								}}
								popup
								onSelectEvent={handleSelectEvent}
								dayPropGetter={() => ({
									className:
										"[&.rbc-today]:bg-primary/10 [&.rbc-today]:border [&.rbc-today]:border-primary/30",
								})}
								eventPropGetter={() => ({
									className:
										"!border-none !bg-transparent px-0 py-0 transition-[transform] hover:z-10 hover:scale-[1.01]",
								})}
							/>
						</div>
					</Card>
				)}

				<Dialog
					open={Boolean(selectedEvent)}
					onOpenChange={handleModalOpenChange}
				>
					<DialogContent className="max-w-2xl rounded-3xl">
						{selectedEvent ? (
							<>
								<DialogHeader>
									<DialogTitle className="text-balance font-semibold text-2xl">
										{selectedEvent.title}
									</DialogTitle>
								</DialogHeader>
								<ScrollArea className="max-h-[50vh] pr-4">
									<div className="space-y-4 py-2">
										<div className="flex flex-wrap items-center gap-3 text-muted-foreground text-sm">
											<Badge
												variant="secondary"
												className="rounded-full px-3 py-1"
											>
												{selectedEvent.organization.name}
											</Badge>
											<div className="inline-flex items-center gap-2">
												<CalendarClock className="size-4" aria-hidden />
												<span>
													{format(selectedEvent.start, "EEEE, MMMM d yyyy")}
												</span>
											</div>
											<div className="inline-flex items-center gap-2">
												<Clock className="size-4" aria-hidden />
												<span>
													{format(selectedEvent.start, "p")} –{" "}
													{format(selectedEvent.end, "p")}{" "}
													{getEventTimezone(selectedEvent)}
												</span>
											</div>
										</div>
										{selectedEvent.location ? (
											<div className="inline-flex items-center gap-2 text-muted-foreground text-sm">
												<MapPin className="size-4" aria-hidden />
												<span>{selectedEvent.location}</span>
											</div>
										) : null}
										<p className="text-foreground/80 text-sm leading-relaxed">
											{selectedEvent.description ??
												"No description provided for this event."}
										</p>
									</div>
								</ScrollArea>
								<DialogFooter className="gap-2">
									{selectedEvent.url ? (
										<Button asChild variant="outline">
											<Link
												href={selectedEvent.url as any}
												target="_blank"
												rel="noopener noreferrer"
											>
												<LinkIcon className="mr-2 size-4" aria-hidden /> View
												event page
											</Link>
										</Button>
									) : null}
									<Button type="button">
										<CalendarPlus className="mr-2 size-4" aria-hidden />
										Add to my calendar
									</Button>
								</DialogFooter>
							</>
						) : null}
					</DialogContent>
				</Dialog>
			</section>
		</TooltipProvider>
	);
=======
  const [search, setSearch] = React.useState("");
  const [location, setLocation] = React.useState("all");
  const [date, setDate] = React.useState("");
  const [view, setView] = React.useState(Views.MONTH);
  const [calendarDate, setCalendarDate] = React.useState(new Date());
  const [selectedEventId, setSelectedEventId] = React.useState<string | null>(
    null,
  );

  const normalizedSearch = search.trim().toLowerCase();

  const locationOptions = React.useMemo(() => {
    const unique = new Map<string, string>();
    for (const event of events) {
      const label = event.location?.trim();
      if (!label || label.length === 0) continue;
      const key = label.toLowerCase();
      if (!unique.has(key)) {
        unique.set(key, label);
      }
    }
    return Array.from(unique.entries())
      .sort((a, b) => a[1].localeCompare(b[1]))
      .map(([value, label]) => ({ value, label }));
  }, [events]);

  const filteredEvents = React.useMemo(() => {
    if (events.length === 0) return [];

    return events.filter((event) => {
      const matchesLocation =
        location === "all" ||
        (event.location?.trim().toLowerCase() ?? "") === location.toLowerCase();

      const matchesDate = date.length === 0 || getEventDateKey(event) === date;

      const matchesSearch =
        normalizedSearch.length === 0 ||
        [
          event.title,
          event.description ?? "",
          event.organization.name,
          event.location ?? "",
          getEventTimezone(event) ?? "",
        ]
          .join(" ")
          .toLowerCase()
          .includes(normalizedSearch);

      return matchesLocation && matchesDate && matchesSearch;
    });
  }, [events, location, date, normalizedSearch]);

  const calendarEvents = React.useMemo<CalendarEvent[]>(() => {
    return filteredEvents.map((event) => {
      const start = new Date(event.startAt);
      const end = event.endAt ? new Date(event.endAt) : addHours(start, 1);

      return {
        ...event,
        start,
        end,
      };
    });
  }, [filteredEvents]);

  const isFiltering =
    normalizedSearch.length > 0 || location !== "all" || date.length > 0;

  const selectedEvent = React.useMemo(() => {
    if (!selectedEventId) return null;
    return calendarEvents.find((event) => event.id === selectedEventId) ?? null;
  }, [calendarEvents, selectedEventId]);

  const handleResetFilters = React.useCallback(() => {
    setSearch("");
    setLocation("all");
    setDate("");
  }, []);

  const handleNavigate = React.useCallback((newDate: Date) => {
    setCalendarDate(newDate);
  }, []);

  const handleViewChange = React.useCallback((newView: string) => {
    setView(newView as any);
  }, []);

  const handleSelectEvent = React.useCallback((event: CalendarEvent) => {
    setSelectedEventId(event.id);
  }, []);

  const handleModalOpenChange = React.useCallback((open: boolean) => {
    if (!open) {
      setSelectedEventId(null);
    }
  }, []);

  return (
    <TooltipProvider delayDuration={200}>
      <section className="space-y-6">
        <Card className="space-y-3 rounded-3xl border-none bg-gradient-to-r from-primary/10 via-primary/5 to-transparent p-8 text-foreground shadow-sm">
          <div className="flex flex-col gap-2">
            <p className="text-muted-foreground text-sm">
              Upcoming programming
            </p>
            <h1 className="font-semibold text-3xl tracking-tight sm:text-4xl">
              Your events at a glance
            </h1>
            <p className="max-w-2xl text-muted-foreground text-sm">
              Explore approved events from the organizations you follow. Add
              them to your calendar in a click and stay aligned with your team.
            </p>
          </div>
          <div className="flex flex-wrap items-center gap-3 text-muted-foreground text-sm">
            <span>
              Showing {filteredEvents.length} of {events.length} upcoming events
            </span>
            {isFetching ? (
              <span className="inline-flex items-center gap-2">
                <Loader2 className="size-4 animate-spin" aria-hidden /> Syncing
                latest schedule
              </span>
            ) : null}
          </div>
        </Card>

        <FiltersPanel
          search={search}
          onSearchChange={setSearch}
          location={location}
          onLocationChange={setLocation}
          locationOptions={locationOptions}
          date={date}
          onDateChange={setDate}
          onReset={handleResetFilters}
          isFiltering={isFiltering}
        />

        {isLoading ? (
          <EventsCalendarSkeleton />
        ) : isError ? (
          <CalendarErrorState onRetry={onRetry} />
        ) : calendarEvents.length === 0 ? (
          <CalendarEmptyState
            isFiltering={isFiltering}
            onReset={handleResetFilters}
          />
        ) : (
          <Card className="rounded-3xl border border-border/60 bg-card/90 p-4 shadow-lg">
            <div className="rounded-2xl bg-background/60 p-3 shadow-inner">
              <BigCalendar
                localizer={localizer}
                views={[Views.MONTH, Views.WEEK, Views.DAY, Views.AGENDA]}
                date={calendarDate}
                onNavigate={handleNavigate}
                view={view}
                onView={handleViewChange}
                events={calendarEvents}
                startAccessor="start"
                endAccessor="end"
                style={{ height: 640 }}
                components={{
                  toolbar: BigCalendarToolbar as any,
                  event: CalendarEventContent,
                }}
                popup
                onSelectEvent={handleSelectEvent}
                dayPropGetter={() => ({
                  className:
                    "[&.rbc-today]:bg-primary/10 [&.rbc-today]:border [&.rbc-today]:border-primary/30",
                })}
                eventPropGetter={() => ({
                  className:
                    "!border-none !bg-transparent px-0 py-0 transition-[transform] hover:z-10 hover:scale-[1.01]",
                })}
              />
            </div>
          </Card>
        )}

        <Dialog
          open={Boolean(selectedEvent)}
          onOpenChange={handleModalOpenChange}
        >
          <DialogContent className="max-w-2xl rounded-3xl">
            {selectedEvent ? (
              <>
                <DialogHeader>
                  <DialogTitle className="text-balance font-semibold text-2xl">
                    {selectedEvent.title}
                  </DialogTitle>
                </DialogHeader>
                <ScrollArea className="max-h-[50vh] pr-4">
                  <div className="space-y-4 py-2">
                    <div className="flex flex-wrap items-center gap-3 text-muted-foreground text-sm">
                      <Badge
                        variant="secondary"
                        className="rounded-full px-3 py-1"
                      >
                        {selectedEvent.organization.name}
                      </Badge>
                      <div className="inline-flex items-center gap-2">
                        <CalendarClock className="size-4" aria-hidden />
                        <span>
                          {format(selectedEvent.start, "EEEE, MMMM d yyyy")}
                        </span>
                      </div>
                      <div className="inline-flex items-center gap-2">
                        <Clock className="size-4" aria-hidden />
                        <span>
                          {format(selectedEvent.start, "p")} –{" "}
                          {format(selectedEvent.end, "p")}{" "}
                          {getEventTimezone(selectedEvent)}
                        </span>
                      </div>
                    </div>
                    {selectedEvent.location ? (
                      <div className="inline-flex items-center gap-2 text-muted-foreground text-sm">
                        <MapPin className="size-4" aria-hidden />
                        <span>{selectedEvent.location}</span>
                      </div>
                    ) : null}
                    <p className="text-foreground/80 text-sm leading-relaxed">
                      {selectedEvent.description ??
                        "No description provided for this event."}
                    </p>
                  </div>
                </ScrollArea>
                <DialogFooter className="gap-2">
                  {selectedEvent.slug ? (
                    <Button asChild>
                      <Link href={`/events/${selectedEvent.slug}`} target="_blank" rel="noopener noreferrer">
                        <LinkIcon className="mr-2 size-4" aria-hidden /> View landing page
                      </Link>
                    </Button>
                  ) : null}
                  {selectedEvent.url ? (
                    <Button asChild variant="outline">
                      <Link
                        href={selectedEvent.url as any}
                        target="_blank"
                        rel="noopener noreferrer"
                      >
                        <LinkIcon className="mr-2 size-4" aria-hidden /> View
                        event page
                      </Link>
                    </Button>
                  ) : null}
                  <Button type="button">
                    <CalendarPlus className="mr-2 size-4" aria-hidden />
                    Add to my calendar
                  </Button>
                </DialogFooter>
              </>
            ) : null}
          </DialogContent>
        </Dialog>
      </section>
    </TooltipProvider>
  );
>>>>>>> fee4407c
}

function CalendarEventContent({ event }: EventProps<CalendarEvent>) {
	return (
		<Tooltip>
			<TooltipTrigger asChild>
				<div
					className={cn(
						"flex h-full w-full flex-col justify-center gap-1 rounded-xl border border-primary/20 bg-primary/10 px-3 py-2 text-left text-xs shadow-sm transition-colors",
						"hover:border-primary/40 hover:bg-primary/15 dark:border-primary/30 dark:bg-primary/15",
					)}
				>
					<span className="line-clamp-2 font-medium text-primary text-sm">
						{event.title}
					</span>
					<div className="flex flex-wrap items-center gap-1 text-muted-foreground">
						<Badge
							variant="outline"
							className="rounded-full border-primary/20 bg-background/80 px-2 py-0 font-medium text-[10px] text-primary"
						>
							{event.organization.name}
						</Badge>
						<span>{format(event.start, "p")}</span>
					</div>
				</div>
			</TooltipTrigger>
			<TooltipContent className="max-w-xs rounded-xl border-border/60 bg-card p-3 text-left">
				<p className="font-medium text-foreground text-sm">{event.title}</p>
				<p className="text-muted-foreground text-xs">
					{format(event.start, "EEEE, MMM d • p")} – {format(event.end, "p")}
				</p>
				{event.location ? (
					<p className="mt-1 text-muted-foreground text-xs">{event.location}</p>
				) : null}
			</TooltipContent>
		</Tooltip>
	);
}

function FiltersPanel({
	search,
	onSearchChange,
	location,
	onLocationChange,
	locationOptions,
	date,
	onDateChange,
	onReset,
	isFiltering,
}: {
	search: string;
	onSearchChange: (value: string) => void;
	location: string;
	onLocationChange: (value: string) => void;
	locationOptions: { value: string; label: string }[];
	date: string;
	onDateChange: (value: string) => void;
	onReset: () => void;
	isFiltering: boolean;
}) {
	return (
		<Card className="space-y-4 rounded-2xl border border-border/60 bg-card/80 p-5 shadow-sm">
			<div className="flex items-center gap-2 text-muted-foreground text-sm">
				<Filter className="size-4" aria-hidden />
				<span>Refine what you see</span>
			</div>
			<div className="grid gap-4 md:grid-cols-3">
				<div className="flex flex-col gap-2">
					<Label htmlFor="events-search">Search</Label>
					<Input
						id="events-search"
						value={search}
						placeholder="Search by title, organization, or keyword"
						onChange={(event) => onSearchChange(event.target.value)}
					/>
				</div>
				<div className="flex flex-col gap-2">
					<Label>Location</Label>
					<Select value={location} onValueChange={onLocationChange}>
						<SelectTrigger className="w-full">
							<SelectValue placeholder="All locations" />
						</SelectTrigger>
						<SelectContent>
							<SelectItem value="all">All locations</SelectItem>
							{locationOptions.map((option) => (
								<SelectItem key={option.value} value={option.value}>
									{option.label}
								</SelectItem>
							))}
						</SelectContent>
					</Select>
				</div>
				<div className="flex flex-col gap-2">
					<Label htmlFor="events-date">Start date</Label>
					<Input
						id="events-date"
						type="date"
						value={date}
						onChange={(event) => onDateChange(event.target.value)}
					/>
				</div>
			</div>
			<div className="flex flex-wrap items-center gap-3">
				<Button
					type="button"
					variant="ghost"
					size="sm"
					onClick={onReset}
					disabled={!isFiltering}
				>
					<RefreshCw className="mr-2 size-4" aria-hidden /> Reset filters
				</Button>
				{isFiltering ? (
					<span className="text-muted-foreground text-xs">
						Adjust filters to broaden your view.
					</span>
				) : null}
			</div>
		</Card>
	);
}

function EventsCalendarSkeleton() {
	return (
		<Card className="rounded-3xl border border-border/60 bg-card/80 p-4 shadow-sm">
			<Skeleton className="h-8 w-48" />
			<div className="mt-6 grid gap-3 sm:grid-cols-2 lg:grid-cols-3">
				{Array.from({ length: 6 }).map((_, index) => (
					<Skeleton key={index} className="h-32 rounded-2xl" />
				))}
			</div>
		</Card>
	);
}

function CalendarErrorState({ onRetry }: { onRetry: () => void }) {
	return (
		<Card className="flex flex-col items-center gap-4 rounded-2xl border border-destructive/40 bg-destructive/10 p-8 text-center text-destructive">
			<AlertCircle className="size-8" aria-hidden />
			<div className="space-y-2">
				<h2 className="font-semibold text-lg">We couldn’t load your events</h2>
				<p className="text-sm">Check your connection and try again.</p>
			</div>
			<Button variant="destructive" onClick={onRetry} type="button">
				Try again
			</Button>
		</Card>
	);
}

function CalendarEmptyState({
	isFiltering,
	onReset,
}: {
	isFiltering: boolean;
	onReset: () => void;
}) {
	return (
		<Card className="flex flex-col items-center gap-4 rounded-2xl border border-border/60 border-dashed bg-card/60 p-8 text-center text-muted-foreground">
			<div className="space-y-2">
				<h2 className="font-semibold text-foreground text-lg">
					{isFiltering ? "No events match your filters" : "No upcoming events"}
				</h2>
				<p className="text-sm">
					{isFiltering
						? "Broaden your filters or clear them to see more programming."
						: "Once organizations publish new events they’ll show up here."}
				</p>
			</div>
			{isFiltering ? (
				<Button type="button" variant="outline" onClick={onReset}>
					Clear filters
				</Button>
			) : null}
		</Card>
	);
}

function getEventDateKey(event: UpcomingEvent): string {
	return formatDateBadge(event);
}

export default EventsCalendar;<|MERGE_RESOLUTION|>--- conflicted
+++ resolved
@@ -72,7 +72,6 @@
 	isError,
 	onRetry,
 }: EventsCalendarProps) {
-<<<<<<< HEAD
 	const [search, setSearch] = React.useState("");
 	const [location, setLocation] = React.useState("all");
 	const [date, setDate] = React.useState("");
@@ -253,7 +252,6 @@
 						</div>
 					</Card>
 				)}
-
 				<Dialog
 					open={Boolean(selectedEvent)}
 					onOpenChange={handleModalOpenChange}
@@ -303,15 +301,25 @@
 									</div>
 								</ScrollArea>
 								<DialogFooter className="gap-2">
+									{selectedEvent.slug ? (
+										<Button asChild>
+											<Link
+												href={`/events/${selectedEvent.slug}`}
+												target="_blank"
+												rel="noopener noreferrer"
+											>
+												<LinkIcon className="mr-2 size-4" aria-hidden /> View landing page
+											</Link>
+										</Button>
+									) : null}
 									{selectedEvent.url ? (
 										<Button asChild variant="outline">
 											<Link
-												href={selectedEvent.url as any}
-												target="_blank"
-												rel="noopener noreferrer"
+													href={selectedEvent.url as any}
+													target="_blank"
+													rel="noopener noreferrer"
 											>
-												<LinkIcon className="mr-2 size-4" aria-hidden /> View
-												event page
+												<LinkIcon className="mr-2 size-4" aria-hidden /> View event page
 											</Link>
 										</Button>
 									) : null}
@@ -327,269 +335,6 @@
 			</section>
 		</TooltipProvider>
 	);
-=======
-  const [search, setSearch] = React.useState("");
-  const [location, setLocation] = React.useState("all");
-  const [date, setDate] = React.useState("");
-  const [view, setView] = React.useState(Views.MONTH);
-  const [calendarDate, setCalendarDate] = React.useState(new Date());
-  const [selectedEventId, setSelectedEventId] = React.useState<string | null>(
-    null,
-  );
-
-  const normalizedSearch = search.trim().toLowerCase();
-
-  const locationOptions = React.useMemo(() => {
-    const unique = new Map<string, string>();
-    for (const event of events) {
-      const label = event.location?.trim();
-      if (!label || label.length === 0) continue;
-      const key = label.toLowerCase();
-      if (!unique.has(key)) {
-        unique.set(key, label);
-      }
-    }
-    return Array.from(unique.entries())
-      .sort((a, b) => a[1].localeCompare(b[1]))
-      .map(([value, label]) => ({ value, label }));
-  }, [events]);
-
-  const filteredEvents = React.useMemo(() => {
-    if (events.length === 0) return [];
-
-    return events.filter((event) => {
-      const matchesLocation =
-        location === "all" ||
-        (event.location?.trim().toLowerCase() ?? "") === location.toLowerCase();
-
-      const matchesDate = date.length === 0 || getEventDateKey(event) === date;
-
-      const matchesSearch =
-        normalizedSearch.length === 0 ||
-        [
-          event.title,
-          event.description ?? "",
-          event.organization.name,
-          event.location ?? "",
-          getEventTimezone(event) ?? "",
-        ]
-          .join(" ")
-          .toLowerCase()
-          .includes(normalizedSearch);
-
-      return matchesLocation && matchesDate && matchesSearch;
-    });
-  }, [events, location, date, normalizedSearch]);
-
-  const calendarEvents = React.useMemo<CalendarEvent[]>(() => {
-    return filteredEvents.map((event) => {
-      const start = new Date(event.startAt);
-      const end = event.endAt ? new Date(event.endAt) : addHours(start, 1);
-
-      return {
-        ...event,
-        start,
-        end,
-      };
-    });
-  }, [filteredEvents]);
-
-  const isFiltering =
-    normalizedSearch.length > 0 || location !== "all" || date.length > 0;
-
-  const selectedEvent = React.useMemo(() => {
-    if (!selectedEventId) return null;
-    return calendarEvents.find((event) => event.id === selectedEventId) ?? null;
-  }, [calendarEvents, selectedEventId]);
-
-  const handleResetFilters = React.useCallback(() => {
-    setSearch("");
-    setLocation("all");
-    setDate("");
-  }, []);
-
-  const handleNavigate = React.useCallback((newDate: Date) => {
-    setCalendarDate(newDate);
-  }, []);
-
-  const handleViewChange = React.useCallback((newView: string) => {
-    setView(newView as any);
-  }, []);
-
-  const handleSelectEvent = React.useCallback((event: CalendarEvent) => {
-    setSelectedEventId(event.id);
-  }, []);
-
-  const handleModalOpenChange = React.useCallback((open: boolean) => {
-    if (!open) {
-      setSelectedEventId(null);
-    }
-  }, []);
-
-  return (
-    <TooltipProvider delayDuration={200}>
-      <section className="space-y-6">
-        <Card className="space-y-3 rounded-3xl border-none bg-gradient-to-r from-primary/10 via-primary/5 to-transparent p-8 text-foreground shadow-sm">
-          <div className="flex flex-col gap-2">
-            <p className="text-muted-foreground text-sm">
-              Upcoming programming
-            </p>
-            <h1 className="font-semibold text-3xl tracking-tight sm:text-4xl">
-              Your events at a glance
-            </h1>
-            <p className="max-w-2xl text-muted-foreground text-sm">
-              Explore approved events from the organizations you follow. Add
-              them to your calendar in a click and stay aligned with your team.
-            </p>
-          </div>
-          <div className="flex flex-wrap items-center gap-3 text-muted-foreground text-sm">
-            <span>
-              Showing {filteredEvents.length} of {events.length} upcoming events
-            </span>
-            {isFetching ? (
-              <span className="inline-flex items-center gap-2">
-                <Loader2 className="size-4 animate-spin" aria-hidden /> Syncing
-                latest schedule
-              </span>
-            ) : null}
-          </div>
-        </Card>
-
-        <FiltersPanel
-          search={search}
-          onSearchChange={setSearch}
-          location={location}
-          onLocationChange={setLocation}
-          locationOptions={locationOptions}
-          date={date}
-          onDateChange={setDate}
-          onReset={handleResetFilters}
-          isFiltering={isFiltering}
-        />
-
-        {isLoading ? (
-          <EventsCalendarSkeleton />
-        ) : isError ? (
-          <CalendarErrorState onRetry={onRetry} />
-        ) : calendarEvents.length === 0 ? (
-          <CalendarEmptyState
-            isFiltering={isFiltering}
-            onReset={handleResetFilters}
-          />
-        ) : (
-          <Card className="rounded-3xl border border-border/60 bg-card/90 p-4 shadow-lg">
-            <div className="rounded-2xl bg-background/60 p-3 shadow-inner">
-              <BigCalendar
-                localizer={localizer}
-                views={[Views.MONTH, Views.WEEK, Views.DAY, Views.AGENDA]}
-                date={calendarDate}
-                onNavigate={handleNavigate}
-                view={view}
-                onView={handleViewChange}
-                events={calendarEvents}
-                startAccessor="start"
-                endAccessor="end"
-                style={{ height: 640 }}
-                components={{
-                  toolbar: BigCalendarToolbar as any,
-                  event: CalendarEventContent,
-                }}
-                popup
-                onSelectEvent={handleSelectEvent}
-                dayPropGetter={() => ({
-                  className:
-                    "[&.rbc-today]:bg-primary/10 [&.rbc-today]:border [&.rbc-today]:border-primary/30",
-                })}
-                eventPropGetter={() => ({
-                  className:
-                    "!border-none !bg-transparent px-0 py-0 transition-[transform] hover:z-10 hover:scale-[1.01]",
-                })}
-              />
-            </div>
-          </Card>
-        )}
-
-        <Dialog
-          open={Boolean(selectedEvent)}
-          onOpenChange={handleModalOpenChange}
-        >
-          <DialogContent className="max-w-2xl rounded-3xl">
-            {selectedEvent ? (
-              <>
-                <DialogHeader>
-                  <DialogTitle className="text-balance font-semibold text-2xl">
-                    {selectedEvent.title}
-                  </DialogTitle>
-                </DialogHeader>
-                <ScrollArea className="max-h-[50vh] pr-4">
-                  <div className="space-y-4 py-2">
-                    <div className="flex flex-wrap items-center gap-3 text-muted-foreground text-sm">
-                      <Badge
-                        variant="secondary"
-                        className="rounded-full px-3 py-1"
-                      >
-                        {selectedEvent.organization.name}
-                      </Badge>
-                      <div className="inline-flex items-center gap-2">
-                        <CalendarClock className="size-4" aria-hidden />
-                        <span>
-                          {format(selectedEvent.start, "EEEE, MMMM d yyyy")}
-                        </span>
-                      </div>
-                      <div className="inline-flex items-center gap-2">
-                        <Clock className="size-4" aria-hidden />
-                        <span>
-                          {format(selectedEvent.start, "p")} –{" "}
-                          {format(selectedEvent.end, "p")}{" "}
-                          {getEventTimezone(selectedEvent)}
-                        </span>
-                      </div>
-                    </div>
-                    {selectedEvent.location ? (
-                      <div className="inline-flex items-center gap-2 text-muted-foreground text-sm">
-                        <MapPin className="size-4" aria-hidden />
-                        <span>{selectedEvent.location}</span>
-                      </div>
-                    ) : null}
-                    <p className="text-foreground/80 text-sm leading-relaxed">
-                      {selectedEvent.description ??
-                        "No description provided for this event."}
-                    </p>
-                  </div>
-                </ScrollArea>
-                <DialogFooter className="gap-2">
-                  {selectedEvent.slug ? (
-                    <Button asChild>
-                      <Link href={`/events/${selectedEvent.slug}`} target="_blank" rel="noopener noreferrer">
-                        <LinkIcon className="mr-2 size-4" aria-hidden /> View landing page
-                      </Link>
-                    </Button>
-                  ) : null}
-                  {selectedEvent.url ? (
-                    <Button asChild variant="outline">
-                      <Link
-                        href={selectedEvent.url as any}
-                        target="_blank"
-                        rel="noopener noreferrer"
-                      >
-                        <LinkIcon className="mr-2 size-4" aria-hidden /> View
-                        event page
-                      </Link>
-                    </Button>
-                  ) : null}
-                  <Button type="button">
-                    <CalendarPlus className="mr-2 size-4" aria-hidden />
-                    Add to my calendar
-                  </Button>
-                </DialogFooter>
-              </>
-            ) : null}
-          </DialogContent>
-        </Dialog>
-      </section>
-    </TooltipProvider>
-  );
->>>>>>> fee4407c
 }
 
 function CalendarEventContent({ event }: EventProps<CalendarEvent>) {
