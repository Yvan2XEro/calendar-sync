import { randomUUID } from "crypto";
import { TRPCError } from "@trpc/server";
import {
        and,
        count,
        desc,
        eq,
        gte,
        ilike,
        inArray,
        isNull,
        lte,
        or,
        type SQL,
        sql,
} from "drizzle-orm";
import { PostgresError } from "postgres";
import { z } from "zod";

import { db } from "@/db";
import {
	attendee,
	event,
	eventOrder,
	flag,
	organizationProvider,
	provider,
} from "@/db/schema/app";
import { member, organization } from "@/db/schema/auth";
import {
<<<<<<< HEAD
	createRegistrationDraft,
	enqueueWaitlist,
	getEventTicketInventory,
	markWaitlistEntryAsConverted,
	RegistrationError,
} from "@/lib/events/registration";
import { isStripeConfigured, upsertPaymentIntent } from "@/lib/payments/stripe";
import {
	adminProcedure,
	protectedProcedure,
	publicProcedure,
	router,
} from "@/lib/trpc";
=======
        parseHeroMedia,
        parseLandingPage,
        type EventHeroMedia,
        type EventLandingPageContent,
} from "@/lib/event-content";
import { adminProcedure, protectedProcedure, router } from "@/lib/trpc";
>>>>>>> fee4407c

const DEFAULT_PAGE_SIZE = 25;

const filterSchema = z.object({
	providerId: z.string().min(1).optional(),
	status: z.enum(event.status.enumValues).optional(),
	flagId: z.union([z.string().min(1), z.literal(null)]).optional(),
	isPublished: z.boolean().optional(),
	isAllDay: z.boolean().optional(),
	q: z.string().trim().min(1).optional(),
	startFrom: z
		.string()
		.datetime({ offset: true })
		.transform((value) => new Date(value))
		.optional(),
	startTo: z
		.string()
		.datetime({ offset: true })
		.transform((value) => new Date(value))
		.optional(),
	priority: z
		.object({
			min: z.number().int().min(1).max(5).optional(),
			max: z.number().int().min(1).max(5).optional(),
		})
		.refine(
			(range) =>
				range.min === undefined ||
				range.max === undefined ||
				range.min <= range.max,
		)
		.optional(),
});

type EventFilterInput = z.infer<typeof filterSchema>;

type EventSelection = {
        id: string;
        slug: string;
        providerId: string;
        flagId: string | null;
        title: string;
        description: string | null;
        location: string | null;
        url: string | null;
        heroMedia: Record<string, unknown> | null;
        landingPage: Record<string, unknown> | null;
        startAt: Date;
        endAt: Date | null;
        isAllDay: boolean;
        isPublished: boolean;
        externalId: string | null;
	metadata: Record<string, unknown> | null;
	status: (typeof event.status.enumValues)[number];
	priority: number;
	createdAt: Date;
	updatedAt: Date;
	providerName: string | null;
	providerCategory: string | null;
	providerStatus: (typeof provider.status.enumValues)[number] | null;
	flagLabel: string | null;
	flagPriority: number | null;
};

type AutoApprovalInfo = {
	reason: string;
	providerId: string | null;
	at: string | null;
	trustedProvider: boolean;
};

function parseAutoApproval(
        metadata: Record<string, unknown> | null | undefined,
): AutoApprovalInfo | null {
        if (!metadata) return null;
        const raw = metadata.auto_approval;
	if (!raw || typeof raw !== "object" || Array.isArray(raw)) return null;

	const info = raw as Record<string, unknown>;
	const reason = typeof info.reason === "string" ? info.reason : null;
	if (!reason) return null;

	const providerId =
		typeof info.provider_id === "string" ? info.provider_id : null;
	const at = typeof info.at === "string" ? info.at : null;

	return {
		reason,
		providerId,
		at,
		trustedProvider: reason === "trusted_provider",
	} satisfies AutoApprovalInfo;
}

const slugSchema = z
        .string()
        .trim()
        .min(1, "Slug is required")
        .regex(/^[a-z0-9]+(?:-[a-z0-9]+)*$/, {
                message: "Use lowercase letters, numbers, and hyphens only",
        });

const heroMediaSchema = z
        .object({
                type: z.enum(["image", "video"]).optional(),
                url: z
                        .string()
                        .trim()
                        .url({ message: "Enter a valid URL" })
                        .optional(),
                alt: z.string().trim().optional(),
                posterUrl: z
                        .string()
                        .trim()
                        .url({ message: "Enter a valid poster URL" })
                        .optional(),
        })
        .superRefine((value, ctx) => {
                if (value.type && !value.url) {
                        ctx.addIssue({
                                code: z.ZodIssueCode.custom,
                                path: ["url"],
                                message: "Provide a URL for the selected media type",
                        });
                }
                if (value.posterUrl && value.type !== "video") {
                        ctx.addIssue({
                                code: z.ZodIssueCode.custom,
                                path: ["posterUrl"],
                                message: "Poster images are only supported for videos",
                        });
                }
        });

const landingPageSchema = z.object({
        headline: z.string().trim().optional(),
        subheadline: z.string().trim().optional(),
        body: z.string().trim().optional(),
        seoDescription: z.string().trim().optional(),
        cta: z
                .object({
                        label: z.string().trim().optional(),
                        href: z
                                .string()
                                .trim()
                                .url({ message: "Enter a valid CTA URL" })
                                .optional(),
                })
                .optional(),
});

type HeroMediaInput = z.infer<typeof heroMediaSchema>;
type LandingPageInput = z.infer<typeof landingPageSchema>;

function trimmedOrUndefined(value: string | null | undefined) {
        const trimmed = value?.trim();
        return trimmed && trimmed.length > 0 ? trimmed : undefined;
}

function normalizeHeroMediaInput(value: HeroMediaInput | undefined) {
        if (!value) return {} as EventHeroMedia;
        const url = trimmedOrUndefined(value.url ?? undefined);
        const type = value.type && url ? value.type : undefined;
        const alt = trimmedOrUndefined(value.alt ?? undefined);
        const posterUrl =
                type === "video" ? trimmedOrUndefined(value.posterUrl ?? undefined) : undefined;

        const next: EventHeroMedia = {};
        if (url) next.url = url;
        if (type) next.type = type;
        if (alt) next.alt = alt;
        if (posterUrl) next.posterUrl = posterUrl;

        return next;
}

function normalizeLandingPageInput(value: LandingPageInput | undefined) {
        if (!value) return {} as EventLandingPageContent;
        const headline = trimmedOrUndefined(value.headline ?? undefined);
        const subheadline = trimmedOrUndefined(value.subheadline ?? undefined);
        const body = trimmedOrUndefined(value.body ?? undefined);
        const seoDescription = trimmedOrUndefined(value.seoDescription ?? undefined);

        const ctaLabel = trimmedOrUndefined(value.cta?.label ?? undefined);
        const ctaHref = trimmedOrUndefined(value.cta?.href ?? undefined);

        const next: EventLandingPageContent = {};
        if (headline) next.headline = headline;
        if (subheadline) next.subheadline = subheadline;
        if (body) next.body = body;
        if (seoDescription) next.seoDescription = seoDescription;
        if (ctaLabel || ctaHref) {
                next.cta = {};
                if (ctaLabel) next.cta.label = ctaLabel;
                if (ctaHref) next.cta.href = ctaHref;
        }

        return next;
}

function isUniqueViolation(error: unknown) {
        return error instanceof PostgresError && error.code === "23505";
}

const listInputSchema = filterSchema.extend({
	page: z.number().int().min(1).optional(),
	limit: z.number().int().min(1).max(200).optional(),
});

type ListInput = z.infer<typeof listInputSchema>;

const getEventInput = z.object({
	id: z.string().min(1),
});

const updateStatusInput = z.object({
	id: z.string().min(1),
	status: z.enum(event.status.enumValues),
});

const bulkUpdateStatusInput = z.object({
	ids: z.array(z.string().min(1)).min(1),
	status: z.enum(event.status.enumValues),
});

const updateEventInput = z
        .object({
                id: z.string().min(1),
                title: z.string().trim().min(1).optional(),
                slug: slugSchema.optional(),
                description: z
                        .string()
                        .trim()
                        .transform((value) => (value.length === 0 ? null : value))
                        .nullable()
                        .optional(),
		location: z
			.string()
			.trim()
			.transform((value) => (value.length === 0 ? null : value))
			.nullable()
			.optional(),
		url: z.string().trim().url().nullable().optional(),
		startAt: z
			.string()
			.datetime({ offset: true })
			.transform((value) => new Date(value))
			.optional(),
		endAt: z
			.union([
				z
					.string()
					.datetime({ offset: true })
					.transform((value) => new Date(value)),
				z.null(),
			])
			.optional(),
		isAllDay: z.boolean().optional(),
		isPublished: z.boolean().optional(),
		externalId: z
			.string()
			.trim()
			.transform((value) => (value.length === 0 ? null : value))
			.nullable()
			.optional(),
                flagId: z.union([z.string().min(1), z.null()]).optional(),
                providerId: z.string().min(1).optional(),
                priority: z.number().int().min(1).max(5).optional(),
                metadata: z.record(z.string(), z.unknown()).optional(),
                heroMedia: heroMediaSchema.optional(),
                landingPage: landingPageSchema.optional(),
        })
        .refine(
                (data) =>
                        !(data.startAt && data.endAt instanceof Date) ||
                        data.endAt.getTime() >= data.startAt.getTime(),
		{
			message: "End time must be after start time",
			path: ["endAt"],
		},
	);

const statsInputSchema = filterSchema;

const RECENT_EVENTS_DEFAULT_LIMIT = 8;
const RECENT_EVENTS_MAX_LIMIT = 500;
const RECENT_EVENTS_WINDOW_DAYS = 30;

const recentEventsInput = z
        .object({
                limit: z.number().int().min(1).max(RECENT_EVENTS_MAX_LIMIT).optional(),
        })
        .optional();

const createEventInput = z
        .object({
                title: z.string().trim().min(1),
                slug: slugSchema,
                description: z
                        .string()
                        .trim()
                        .transform((value) => (value.length === 0 ? null : value))
                        .nullable()
                        .optional(),
                location: z
                        .string()
                        .trim()
                        .transform((value) => (value.length === 0 ? null : value))
                        .nullable()
                        .optional(),
                url: z.string().trim().url().nullable().optional(),
                startAt: z
                        .string()
                        .datetime({ offset: true })
                        .transform((value) => new Date(value)),
                endAt: z
                        .union([
                                z
                                        .string()
                                        .datetime({ offset: true })
                                        .transform((value) => new Date(value)),
                                z.null(),
                                z.undefined(),
                        ])
                        .optional(),
                isAllDay: z.boolean().optional().default(false),
                isPublished: z.boolean().optional().default(false),
                externalId: z
                        .string()
                        .trim()
                        .transform((value) => (value.length === 0 ? null : value))
                        .nullable()
                        .optional(),
                flagId: z.union([z.string().min(1), z.null()]).optional(),
                providerId: z.string().min(1),
                priority: z.number().int().min(1).max(5).default(3),
                metadata: z.record(z.string(), z.unknown()).optional(),
                heroMedia: heroMediaSchema.optional(),
                landingPage: landingPageSchema.optional(),
        })
        .refine(
                (data) =>
                        !(data.startAt && data.endAt instanceof Date) ||
                        data.endAt.getTime() >= data.startAt.getTime(),
                {
                        message: "End time must be after start time",
                        path: ["endAt"],
                },
        );

const deleteEventInput = z.object({ id: z.string().min(1) });

const metadataSchema = z.record(z.string(), z.unknown()).optional();

const personSchema = z.object({
	email: z.string().email().min(1),
	name: z.string().trim().min(1).max(120).optional(),
	phone: z.string().trim().min(5).max(40).optional(),
});

const attendeePersonSchema = personSchema.extend({
	waitlistEntryId: z.string().min(1).optional(),
	metadata: metadataSchema,
});

const purchaserSchema = personSchema.extend({ metadata: metadataSchema });

const registerInputSchema = z.object({
	eventId: z.string().min(1),
	ticketTypeId: z.string().min(1),
	purchaser: purchaserSchema,
	attendees: z.array(attendeePersonSchema).min(1),
	metadata: metadataSchema,
	orderItemMetadata: metadataSchema,
});

const waitlistInputSchema = z.object({
	eventId: z.string().min(1),
	ticketTypeId: z.string().min(1).optional(),
	person: personSchema,
	metadata: metadataSchema,
});

const ticketInventoryInput = z.object({
	eventId: z.string().min(1),
});

const eventSelection = {
        id: event.id,
        slug: event.slug,
        providerId: event.provider,
        flagId: event.flag,
        title: event.title,
        description: event.description,
        location: event.location,
        url: event.url,
        heroMedia: event.heroMedia,
        landingPage: event.landingPage,
        startAt: event.startAt,
        endAt: event.endAt,
        isAllDay: event.isAllDay,
        isPublished: event.isPublished,
	externalId: event.externalId,
	metadata: event.metadata,
	status: event.status,
	priority: event.priority,
	createdAt: event.createdAt,
	updatedAt: event.updatedAt,
	providerName: provider.name,
	providerCategory: provider.category,
	providerStatus: provider.status,
	flagLabel: flag.label,
	flagPriority: flag.priority,
};

function buildEventFilters(filters: EventFilterInput): SQL[] {
	const clauses: SQL[] = [];

	if (filters.providerId) {
		clauses.push(eq(event.provider, filters.providerId));
	}

	if (filters.status) {
		clauses.push(eq(event.status, filters.status));
	}

	if (filters.flagId !== undefined) {
		if (filters.flagId === null) {
			clauses.push(isNull(event.flag));
		} else {
			clauses.push(eq(event.flag, filters.flagId));
		}
	}

	if (filters.isPublished !== undefined) {
		clauses.push(eq(event.isPublished, filters.isPublished));
	}

	if (filters.isAllDay !== undefined) {
		clauses.push(eq(event.isAllDay, filters.isAllDay));
	}

	if (filters.startFrom) {
		clauses.push(gte(event.startAt, filters.startFrom));
	}

	if (filters.startTo) {
		clauses.push(lte(event.startAt, filters.startTo));
	}

	if (filters.priority) {
		if (filters.priority.min !== undefined) {
			clauses.push(gte(event.priority, filters.priority.min));
		}
		if (filters.priority.max !== undefined) {
			clauses.push(lte(event.priority, filters.priority.max));
		}
	}

	if (filters.q) {
		const term = `%${filters.q}%`;
		const searchClause = or(
			ilike(event.title, term),
			ilike(event.description, term),
			ilike(event.location, term),
		);
		if (searchClause) {
			clauses.push(searchClause);
		}
	}

	return clauses;
}

function mapEvent(row: EventSelection) {
	const metadata = (row.metadata ?? {}) as Record<string, unknown>;
	const autoApproval = parseAutoApproval(metadata);

        return {
                id: row.id,
                slug: row.slug,
                providerId: row.providerId,
                flagId: row.flagId,
                title: row.title,
                description: row.description,
                location: row.location,
                url: row.url,
                heroMedia: parseHeroMedia(row.heroMedia),
                landingPage: parseLandingPage(row.landingPage),
                startAt: row.startAt,
                endAt: row.endAt,
                isAllDay: row.isAllDay,
                isPublished: row.isPublished,
                externalId: row.externalId,
		metadata,
		autoApproval,
		status: row.status,
		priority: row.priority,
		createdAt: row.createdAt,
		updatedAt: row.updatedAt,
		provider: row.providerName
			? {
					id: row.providerId,
					name: row.providerName,
					category: row.providerCategory,
					status: row.providerStatus,
				}
			: null,
		flag: row.flagId
			? {
					id: row.flagId,
					label: row.flagLabel,
					priority: row.flagPriority,
				}
			: null,
	} as const;
}

async function fetchEventOrThrow(id: string) {
	const rows = await db
		.select(eventSelection)
		.from(event)
		.leftJoin(provider, eq(provider.id, event.provider))
		.leftJoin(flag, eq(flag.id, event.flag))
		.where(eq(event.id, id))
		.limit(1);

	const row = rows.at(0);
	if (!row) {
		throw new TRPCError({ code: "NOT_FOUND", message: "Event not found" });
	}

	return mapEvent(row as EventSelection);
}

function throwRegistrationError(error: RegistrationError): never {
	switch (error.code) {
		case "event_not_found":
		case "ticket_not_found": {
			throw new TRPCError({ code: "NOT_FOUND", message: error.message });
		}
		case "profile_conflict": {
			throw new TRPCError({ code: "CONFLICT", message: error.message });
		}
		case "invalid_quantity":
		case "ticket_not_on_sale":
		case "ticket_inactive":
		case "ticket_sold_out":
		case "capacity_exceeded":
		case "max_per_order_exceeded":
		default: {
			throw new TRPCError({ code: "BAD_REQUEST", message: error.message });
		}
	}
}

export const eventsRouter = router({
	listRecentForUser: protectedProcedure
		.input(recentEventsInput)
		.query(async ({ ctx, input }) => {
			const userId = ctx.session.user.id;
			const limit = input?.limit ?? RECENT_EVENTS_DEFAULT_LIMIT;

			const now = new Date();
			const windowEnd = new Date(
				now.getTime() + RECENT_EVENTS_WINDOW_DAYS * 24 * 60 * 60 * 1000,
			);

                        const rows = await db
                                .select({
                                        id: event.id,
                                        slug: event.slug,
                                        title: event.title,
                                        description: event.description,
                                        location: event.location,
                                        url: event.url,
                                        heroMedia: event.heroMedia,
                                        landingPage: event.landingPage,
                                        startAt: event.startAt,
                                        endAt: event.endAt,
                                        metadata: event.metadata,
                                        organizationId: organization.id,
                                        organizationName: organization.name,
					organizationSlug: organization.slug,
					providerName: provider.name,
				})
				.from(event)
				.innerJoin(provider, eq(provider.id, event.provider))
				.innerJoin(
					organizationProvider,
					eq(organizationProvider.providerId, provider.id),
				)
				.innerJoin(
					organization,
					eq(organization.id, organizationProvider.organizationId),
				)
				.innerJoin(
					member,
					and(
						eq(member.organizationId, organization.id),
						eq(member.userId, userId),
					),
				)
				.where(
					and(
						eq(event.status, "approved"),
						eq(event.isPublished, true),
						gte(event.startAt, now),
						lte(event.startAt, windowEnd),
					),
				)
				.orderBy(event.startAt, event.id)
				.limit(limit);

                        return rows.map((row) => ({
                                id: row.id,
                                slug: row.slug,
                                title: row.title,
                                description: row.description,
                                location: row.location,
                                url: row.url,
                                heroMedia: parseHeroMedia(row.heroMedia),
                                landingPage: parseLandingPage(row.landingPage),
                                startAt: row.startAt,
                                endAt: row.endAt,
                                organization: {
                                        id: row.organizationId,
                                        name: row.organizationName,
					slug: row.organizationSlug,
				},
				providerName: row.providerName,
				imageUrl:
					typeof row.metadata?.imageUrl === "string"
						? (row.metadata.imageUrl as string)
						: null,
			}));
		}),
	list: adminProcedure
		.input(listInputSchema.optional())
		.query(async ({ input }) => {
			const filters: ListInput = { ...(input ?? {}) };
			const {
				page: requestedPage,
				limit: requestedLimit,
				...restFilters
			} = filters;
			const page = requestedPage ?? 1;
			const limit = requestedLimit ?? DEFAULT_PAGE_SIZE;

			const whereClauses = buildEventFilters(restFilters as EventFilterInput);
			const whereCondition =
				whereClauses.length > 0 ? and(...whereClauses) : undefined;

			const [totalResult, rows] = await Promise.all([
				db.select({ value: count() }).from(event).where(whereCondition),
				db
					.select(eventSelection)
					.from(event)
					.leftJoin(provider, eq(provider.id, event.provider))
					.leftJoin(flag, eq(flag.id, event.flag))
					.where(whereCondition)
					.orderBy(desc(event.startAt), desc(event.createdAt), desc(event.id))
					.offset((page - 1) * limit)
					.limit(limit),
			]);

			const total = Number(totalResult.at(0)?.value ?? 0);
			const items = rows.map((row) => mapEvent(row as EventSelection));

			return {
				items,
				total,
				page,
				limit,
			} as const;
		}),
	get: adminProcedure.input(getEventInput).query(async ({ input }) => {
		return fetchEventOrThrow(input.id);
	}),
	updateStatus: adminProcedure
		.input(updateStatusInput)
		.mutation(async ({ input }) => {
			const [updated] = await db
				.update(event)
				.set({ status: input.status, updatedAt: sql`now()` })
				.where(eq(event.id, input.id))
				.returning({ id: event.id });

			if (!updated) {
				throw new TRPCError({ code: "NOT_FOUND", message: "Event not found" });
			}

			return fetchEventOrThrow(updated.id);
		}),
        bulkUpdateStatus: adminProcedure
                .input(bulkUpdateStatusInput)
                .mutation(async ({ input }) => {
                        const ids = Array.from(new Set(input.ids));

                        if (ids.length === 0) {
                                return { updatedCount: 0 } as const;
                        }

                        const result = await db
                                .update(event)
                                .set({ status: input.status, updatedAt: sql`now()` })
                                .where(inArray(event.id, ids))
                                .returning({ id: event.id });

                        return { updatedCount: result.length } as const;
                }),
        create: adminProcedure.input(createEventInput).mutation(async ({ input }) => {
                const heroMedia = normalizeHeroMediaInput(input.heroMedia);
                const landingPage = normalizeLandingPageInput(input.landingPage);
                const metadata = input.metadata ?? {};

                try {
                        const [created] = await db
                                .insert(event)
                                .values({
                                        id: randomUUID(),
                                        slug: input.slug,
                                        provider: input.providerId,
                                        flag: input.flagId ?? null,
                                        title: input.title,
                                        description: input.description ?? null,
                                        location: input.location ?? null,
                                        url: input.url ?? null,
                                        heroMedia: heroMedia as Record<string, unknown>,
                                        landingPage: landingPage as Record<string, unknown>,
                                        startAt: input.startAt,
                                        endAt:
                                                input.endAt instanceof Date
                                                        ? input.endAt
                                                        : input.endAt ?? null,
                                        isAllDay: input.isAllDay ?? false,
                                        isPublished: input.isPublished ?? false,
                                        externalId: input.externalId ?? null,
                                        status: "pending",
                                        priority: input.priority,
                                        metadata,
                                })
                                .returning({ id: event.id });

                        if (!created) {
                                throw new TRPCError({
                                        code: "INTERNAL_SERVER_ERROR",
                                        message: "Unable to create event",
                                });
                        }

                        return fetchEventOrThrow(created.id);
                } catch (error) {
                        if (isUniqueViolation(error)) {
                                throw new TRPCError({
                                        code: "CONFLICT",
                                        message: "An event with this slug already exists.",
                                        cause: error,
                                });
                        }
                        throw error;
                }
        }),
        update: adminProcedure.input(updateEventInput).mutation(async ({ input }) => {
                const updates: Record<string, unknown> = { updatedAt: sql`now()` };

                if (input.title !== undefined) updates.title = input.title;
                if (input.slug !== undefined) updates.slug = input.slug;
                if (input.description !== undefined)
                        updates.description = input.description;
                if (input.location !== undefined) updates.location = input.location;
                if (input.url !== undefined) updates.url = input.url;
                if (input.startAt !== undefined) updates.startAt = input.startAt;
		if (input.endAt !== undefined) updates.endAt = input.endAt;
		if (input.isAllDay !== undefined) updates.isAllDay = input.isAllDay;
		if (input.isPublished !== undefined)
			updates.isPublished = input.isPublished;
		if (input.externalId !== undefined) updates.externalId = input.externalId;
		if (input.flagId !== undefined) updates.flag = input.flagId;
<<<<<<< HEAD
		if (input.providerId !== undefined) updates.provider = input.providerId;
		if (input.priority !== undefined) updates.priority = input.priority;
		if (input.metadata !== undefined) updates.metadata = input.metadata;

		if (Object.keys(updates).length === 1) {
			return fetchEventOrThrow(input.id);
		}

		const [updated] = await db
			.update(event)
			.set(updates)
			.where(eq(event.id, input.id))
			.returning({ id: event.id });

		if (!updated) {
			throw new TRPCError({ code: "NOT_FOUND", message: "Event not found" });
		}

		return fetchEventOrThrow(updated.id);
	}),
	ticketInventory: publicProcedure
		.input(ticketInventoryInput)
		.query(async ({ input }) => {
			const eventExists = await db
				.select({ id: event.id })
				.from(event)
				.where(eq(event.id, input.eventId))
				.limit(1);
			if (!eventExists.length) {
				throw new TRPCError({ code: "NOT_FOUND", message: "Event not found" });
			}

			const inventory = await getEventTicketInventory(input.eventId);
			return inventory.map(
				({ ticket, remaining, used, saleOpen, soldOut }) => ({
					id: ticket.id,
					eventId: ticket.eventId,
					name: ticket.name,
					description: ticket.description,
					priceCents: ticket.priceCents,
					currency: ticket.currency,
					capacity: ticket.capacity,
					maxPerOrder: ticket.maxPerOrder,
					remaining,
					used,
					saleOpen,
					soldOut,
					status: ticket.status,
					isWaitlistEnabled: ticket.isWaitlistEnabled,
					salesStartAt: ticket.salesStartAt,
					salesEndAt: ticket.salesEndAt,
				}),
			) as const;
		}),
	register: publicProcedure
		.input(registerInputSchema)
		.mutation(async ({ input }) => {
			try {
				const draft = await createRegistrationDraft({
					eventId: input.eventId,
					ticketTypeId: input.ticketTypeId,
					purchaser: input.purchaser,
					attendees: input.attendees,
					metadata: input.metadata ?? {},
					orderItemMetadata: input.orderItemMetadata ?? {},
				});

				let latestOrder = draft.order;
				let paymentIntentClientSecret: string | null = null;

				if (draft.order.totalCents > 0) {
					if (!isStripeConfigured()) {
						throw new TRPCError({
							code: "INTERNAL_SERVER_ERROR",
							message: "Payments are not enabled for this environment",
						});
					}
					const paymentIntent = await upsertPaymentIntent({
						amount: draft.order.totalCents,
						currency: draft.order.currency,
						description: `Registration for ${draft.event.title}`,
						receiptEmail: input.purchaser.email,
						metadata: {
							orderId: draft.order.id,
							eventId: draft.event.id,
							ticketTypeId: draft.ticket.id,
						},
					});
					paymentIntentClientSecret = paymentIntent.client_secret ?? null;

					let nextStatus = draft.order.status;
					switch (paymentIntent.status) {
						case "succeeded": {
							nextStatus = "confirmed";
							break;
						}
						case "requires_action":
						case "requires_payment_method": {
							nextStatus = "requires_action";
							break;
						}
						default: {
							nextStatus = "pending_payment";
						}
					}

					const [updatedOrder] = await db
						.update(eventOrder)
						.set({
							paymentIntentId: paymentIntent.id,
							externalPaymentState: paymentIntent.status,
							status: nextStatus,
						})
						.where(eq(eventOrder.id, draft.order.id))
						.returning();

					if (updatedOrder) {
						latestOrder = updatedOrder;
					}

					if (
						draft.order.status !== "confirmed" &&
						latestOrder.status === "confirmed"
					) {
						await db
							.update(attendee)
							.set({ status: "registered" })
							.where(eq(attendee.orderId, latestOrder.id));
					}
				}

				const attendees = draft.attendees.map((record) => ({
					id: record.id,
					confirmationCode: record.confirmationCode,
					status:
						latestOrder.status === "confirmed" ? "registered" : record.status,
				}));

				const waitlistIds = Array.from(
					new Set(
						input.attendees
							.map((attendeeInput) => attendeeInput.waitlistEntryId)
							.filter((value): value is string => Boolean(value)),
					),
				);
				if (waitlistIds.length > 0) {
					await Promise.all(
						waitlistIds.map((waitlistId) =>
							markWaitlistEntryAsConverted(waitlistId, latestOrder.id),
						),
					);
				}

				return {
					orderId: latestOrder.id,
					confirmationCode: latestOrder.confirmationCode,
					orderStatus: latestOrder.status,
					paymentIntentClientSecret,
					remainingCapacity: draft.remainingCapacity,
					attendees,
				} as const;
			} catch (error) {
				if (error instanceof RegistrationError) {
					throwRegistrationError(error);
				}
				throw error;
			}
		}),
	waitlist: publicProcedure
		.input(waitlistInputSchema)
		.mutation(async ({ input }) => {
			try {
				const entry = await enqueueWaitlist({
					eventId: input.eventId,
					ticketTypeId: input.ticketTypeId ?? null,
					person: input.person,
					metadata: input.metadata ?? {},
				});
				return {
					id: entry.id,
					position: entry.position,
					status: entry.status,
				} as const;
			} catch (error) {
				if (error instanceof RegistrationError) {
					throwRegistrationError(error);
				}
				throw error;
			}
		}),
	stats: adminProcedure
		.input(statsInputSchema.optional())
		.query(async ({ input }) => {
			const filters = input ?? {};
=======
                if (input.providerId !== undefined) updates.provider = input.providerId;
                if (input.priority !== undefined) updates.priority = input.priority;
                if (input.metadata !== undefined) updates.metadata = input.metadata;
                if (input.heroMedia !== undefined)
                        updates.heroMedia = normalizeHeroMediaInput(input.heroMedia) as Record<
                                string,
                                unknown
                        >;
                if (input.landingPage !== undefined)
                        updates.landingPage = normalizeLandingPageInput(
                                input.landingPage,
                        ) as Record<string, unknown>;

                if (Object.keys(updates).length === 1) {
                        return fetchEventOrThrow(input.id);
                }

                try {
                        const [updated] = await db
                                .update(event)
                                .set(updates)
                                .where(eq(event.id, input.id))
                                .returning({ id: event.id });

                        if (!updated) {
                                throw new TRPCError({
                                        code: "NOT_FOUND",
                                        message: "Event not found",
                                });
                        }

                        return fetchEventOrThrow(updated.id);
                } catch (error) {
                        if (isUniqueViolation(error)) {
                                throw new TRPCError({
                                        code: "CONFLICT",
                                        message: "An event with this slug already exists.",
                                        cause: error,
                                });
                        }
                        throw error;
                }
        }),
        delete: adminProcedure.input(deleteEventInput).mutation(async ({ input }) => {
                const [deleted] = await db
                        .delete(event)
                        .where(eq(event.id, input.id))
                        .returning({ id: event.id });

                if (!deleted) {
                        throw new TRPCError({ code: "NOT_FOUND", message: "Event not found" });
                }

                return { id: deleted.id } as const;
        }),
        stats: adminProcedure
                .input(statsInputSchema.optional())
                .query(async ({ input }) => {
                        const filters = input ?? {};
>>>>>>> fee4407c
			const whereClauses = buildEventFilters(filters);

			const grouped = await db
				.select({
					status: event.status,
					value: count(event.id),
				})
				.from(event)
				.where(whereClauses.length ? and(...whereClauses) : undefined)
				.groupBy(event.status);

			const byStatus = Object.fromEntries(
				event.status.enumValues.map((status) => [
					status,
					grouped.find((row) => row.status === status)?.value ?? 0,
				]),
			) as Record<(typeof event.status.enumValues)[number], number>;

			const total = Object.values(byStatus).reduce(
				(acc, value) => acc + value,
				0,
			);

			return {
				total,
				byStatus,
			} as const;
		}),
});<|MERGE_RESOLUTION|>--- conflicted
+++ resolved
@@ -1,18 +1,18 @@
 import { randomUUID } from "crypto";
 import { TRPCError } from "@trpc/server";
 import {
-        and,
-        count,
-        desc,
-        eq,
-        gte,
-        ilike,
-        inArray,
-        isNull,
-        lte,
-        or,
-        type SQL,
-        sql,
+	and,
+	count,
+	desc,
+	eq,
+	gte,
+	ilike,
+	inArray,
+	isNull,
+	lte,
+	or,
+	type SQL,
+	sql,
 } from "drizzle-orm";
 import { PostgresError } from "postgres";
 import { z } from "zod";
@@ -28,7 +28,12 @@
 } from "@/db/schema/app";
 import { member, organization } from "@/db/schema/auth";
 import {
-<<<<<<< HEAD
+	parseHeroMedia,
+	parseLandingPage,
+	type EventHeroMedia,
+	type EventLandingPageContent,
+} from "@/lib/event-content";
+import {
 	createRegistrationDraft,
 	enqueueWaitlist,
 	getEventTicketInventory,
@@ -36,20 +41,7 @@
 	RegistrationError,
 } from "@/lib/events/registration";
 import { isStripeConfigured, upsertPaymentIntent } from "@/lib/payments/stripe";
-import {
-	adminProcedure,
-	protectedProcedure,
-	publicProcedure,
-	router,
-} from "@/lib/trpc";
-=======
-        parseHeroMedia,
-        parseLandingPage,
-        type EventHeroMedia,
-        type EventLandingPageContent,
-} from "@/lib/event-content";
-import { adminProcedure, protectedProcedure, router } from "@/lib/trpc";
->>>>>>> fee4407c
+import { adminProcedure, protectedProcedure, publicProcedure, router } from "@/lib/trpc";
 
 const DEFAULT_PAGE_SIZE = 25;
 
@@ -87,21 +79,21 @@
 type EventFilterInput = z.infer<typeof filterSchema>;
 
 type EventSelection = {
-        id: string;
-        slug: string;
-        providerId: string;
-        flagId: string | null;
-        title: string;
-        description: string | null;
-        location: string | null;
-        url: string | null;
-        heroMedia: Record<string, unknown> | null;
-        landingPage: Record<string, unknown> | null;
-        startAt: Date;
-        endAt: Date | null;
-        isAllDay: boolean;
-        isPublished: boolean;
-        externalId: string | null;
+	id: string;
+	slug: string;
+	providerId: string;
+	flagId: string | null;
+	title: string;
+	description: string | null;
+	location: string | null;
+	url: string | null;
+	heroMedia: Record<string, unknown> | null;
+	landingPage: Record<string, unknown> | null;
+	startAt: Date;
+	endAt: Date | null;
+	isAllDay: boolean;
+	isPublished: boolean;
+	externalId: string | null;
 	metadata: Record<string, unknown> | null;
 	status: (typeof event.status.enumValues)[number];
 	priority: number;
@@ -122,10 +114,10 @@
 };
 
 function parseAutoApproval(
-        metadata: Record<string, unknown> | null | undefined,
+	metadata: Record<string, unknown> | null | undefined,
 ): AutoApprovalInfo | null {
-        if (!metadata) return null;
-        const raw = metadata.auto_approval;
+	if (!metadata) return null;
+	const raw = metadata.auto_approval;
 	if (!raw || typeof raw !== "object" || Array.isArray(raw)) return null;
 
 	const info = raw as Record<string, unknown>;
@@ -145,113 +137,113 @@
 }
 
 const slugSchema = z
-        .string()
-        .trim()
-        .min(1, "Slug is required")
-        .regex(/^[a-z0-9]+(?:-[a-z0-9]+)*$/, {
-                message: "Use lowercase letters, numbers, and hyphens only",
-        });
+	.string()
+	.trim()
+	.min(1, "Slug is required")
+	.regex(/^[a-z0-9]+(?:-[a-z0-9]+)*$/, {
+		message: "Use lowercase letters, numbers, and hyphens only",
+	});
 
 const heroMediaSchema = z
-        .object({
-                type: z.enum(["image", "video"]).optional(),
-                url: z
-                        .string()
-                        .trim()
-                        .url({ message: "Enter a valid URL" })
-                        .optional(),
-                alt: z.string().trim().optional(),
-                posterUrl: z
-                        .string()
-                        .trim()
-                        .url({ message: "Enter a valid poster URL" })
-                        .optional(),
-        })
-        .superRefine((value, ctx) => {
-                if (value.type && !value.url) {
-                        ctx.addIssue({
-                                code: z.ZodIssueCode.custom,
-                                path: ["url"],
-                                message: "Provide a URL for the selected media type",
-                        });
-                }
-                if (value.posterUrl && value.type !== "video") {
-                        ctx.addIssue({
-                                code: z.ZodIssueCode.custom,
-                                path: ["posterUrl"],
-                                message: "Poster images are only supported for videos",
-                        });
-                }
-        });
+	.object({
+		type: z.enum(["image", "video"]).optional(),
+		url: z
+			.string()
+			.trim()
+			.url({ message: "Enter a valid URL" })
+			.optional(),
+		alt: z.string().trim().optional(),
+		posterUrl: z
+			.string()
+			.trim()
+			.url({ message: "Enter a valid poster URL" })
+			.optional(),
+	})
+	.superRefine((value, ctx) => {
+		if (value.type && !value.url) {
+			ctx.addIssue({
+				code: z.ZodIssueCode.custom,
+				path: ["url"],
+				message: "Provide a URL for the selected media type",
+			});
+		}
+		if (value.posterUrl && value.type !== "video") {
+			ctx.addIssue({
+				code: z.ZodIssueCode.custom,
+				path: ["posterUrl"],
+				message: "Poster images are only supported for videos",
+			});
+		}
+	});
 
 const landingPageSchema = z.object({
-        headline: z.string().trim().optional(),
-        subheadline: z.string().trim().optional(),
-        body: z.string().trim().optional(),
-        seoDescription: z.string().trim().optional(),
-        cta: z
-                .object({
-                        label: z.string().trim().optional(),
-                        href: z
-                                .string()
-                                .trim()
-                                .url({ message: "Enter a valid CTA URL" })
-                                .optional(),
-                })
-                .optional(),
+	headline: z.string().trim().optional(),
+	subheadline: z.string().trim().optional(),
+	body: z.string().trim().optional(),
+	seoDescription: z.string().trim().optional(),
+	cta: z
+		.object({
+			label: z.string().trim().optional(),
+			href: z
+				.string()
+				.trim()
+				.url({ message: "Enter a valid CTA URL" })
+				.optional(),
+		})
+		.optional(),
 });
 
 type HeroMediaInput = z.infer<typeof heroMediaSchema>;
 type LandingPageInput = z.infer<typeof landingPageSchema>;
 
 function trimmedOrUndefined(value: string | null | undefined) {
-        const trimmed = value?.trim();
-        return trimmed && trimmed.length > 0 ? trimmed : undefined;
+	const trimmed = value?.trim();
+	return trimmed && trimmed.length > 0 ? trimmed : undefined;
 }
 
 function normalizeHeroMediaInput(value: HeroMediaInput | undefined) {
-        if (!value) return {} as EventHeroMedia;
-        const url = trimmedOrUndefined(value.url ?? undefined);
-        const type = value.type && url ? value.type : undefined;
-        const alt = trimmedOrUndefined(value.alt ?? undefined);
-        const posterUrl =
-                type === "video" ? trimmedOrUndefined(value.posterUrl ?? undefined) : undefined;
-
-        const next: EventHeroMedia = {};
-        if (url) next.url = url;
-        if (type) next.type = type;
-        if (alt) next.alt = alt;
-        if (posterUrl) next.posterUrl = posterUrl;
-
-        return next;
+	if (!value) return {} as EventHeroMedia;
+	const url = trimmedOrUndefined(value.url ?? undefined);
+	const type = value.type && url ? value.type : undefined;
+	const alt = trimmedOrUndefined(value.alt ?? undefined);
+	const posterUrl =
+		type === "video" ? trimmedOrUndefined(value.posterUrl ?? undefined) : undefined;
+
+	const next: EventHeroMedia = {};
+	if (url) next.url = url;
+	if (type) next.type = type;
+	if (alt) next.alt = alt;
+	if (posterUrl) next.posterUrl = posterUrl;
+
+	return next;
 }
 
 function normalizeLandingPageInput(value: LandingPageInput | undefined) {
-        if (!value) return {} as EventLandingPageContent;
-        const headline = trimmedOrUndefined(value.headline ?? undefined);
-        const subheadline = trimmedOrUndefined(value.subheadline ?? undefined);
-        const body = trimmedOrUndefined(value.body ?? undefined);
-        const seoDescription = trimmedOrUndefined(value.seoDescription ?? undefined);
-
-        const ctaLabel = trimmedOrUndefined(value.cta?.label ?? undefined);
-        const ctaHref = trimmedOrUndefined(value.cta?.href ?? undefined);
-
-        const next: EventLandingPageContent = {};
-        if (headline) next.headline = headline;
-        if (subheadline) next.subheadline = subheadline;
-        if (body) next.body = body;
-        if (seoDescription) next.seoDescription = seoDescription;
-        if (ctaLabel || ctaHref) {
-                next.cta = {};
-                if (ctaLabel) next.cta.label = ctaLabel;
-                if (ctaHref) next.cta.href = ctaHref;
-        }
-
-        return next;
+	if (!value) return {} as EventLandingPageContent;
+	const headline = trimmedOrUndefined(value.headline ?? undefined);
+	const subheadline = trimmedOrUndefined(value.subheadline ?? undefined);
+	const body = trimmedOrUndefined(value.body ?? undefined);
+	const seoDescription = trimmedOrUndefined(value.seoDescription ?? undefined);
+
+	const ctaLabel = trimmedOrUndefined(value.cta?.label ?? undefined);
+	const ctaHref = trimmedOrUndefined(value.cta?.href ?? undefined);
+
+	const next: EventLandingPageContent = {};
+	if (headline) next.headline = headline;
+	if (subheadline) next.subheadline = subheadline;
+	if (body) next.body = body;
+	if (seoDescription) next.seoDescription = seoDescription;
+	if (ctaLabel || ctaHref) {
+		next.cta = {};
+		if (ctaLabel) next.cta.label = ctaLabel;
+		if (ctaHref) next.cta.href = ctaHref;
+	}
+
+	return next;
 }
 
 function isUniqueViolation(error: unknown) {
-        return error instanceof PostgresError && error.code === "23505";
+	return error instanceof PostgresError && error.code === "23505";
 }
 
 const listInputSchema = filterSchema.extend({
@@ -276,16 +268,16 @@
 });
 
 const updateEventInput = z
-        .object({
-                id: z.string().min(1),
-                title: z.string().trim().min(1).optional(),
-                slug: slugSchema.optional(),
-                description: z
-                        .string()
-                        .trim()
-                        .transform((value) => (value.length === 0 ? null : value))
-                        .nullable()
-                        .optional(),
+	.object({
+		id: z.string().min(1),
+		title: z.string().trim().min(1).optional(),
+		slug: slugSchema.optional(),
+		description: z
+			.string()
+			.trim()
+			.transform((value) => (value.length === 0 ? null : value))
+			.nullable()
+			.optional(),
 		location: z
 			.string()
 			.trim()
@@ -315,17 +307,17 @@
 			.transform((value) => (value.length === 0 ? null : value))
 			.nullable()
 			.optional(),
-                flagId: z.union([z.string().min(1), z.null()]).optional(),
-                providerId: z.string().min(1).optional(),
-                priority: z.number().int().min(1).max(5).optional(),
-                metadata: z.record(z.string(), z.unknown()).optional(),
-                heroMedia: heroMediaSchema.optional(),
-                landingPage: landingPageSchema.optional(),
-        })
-        .refine(
-                (data) =>
-                        !(data.startAt && data.endAt instanceof Date) ||
-                        data.endAt.getTime() >= data.startAt.getTime(),
+		flagId: z.union([z.string().min(1), z.null()]).optional(),
+		providerId: z.string().min(1).optional(),
+		priority: z.number().int().min(1).max(5).optional(),
+		metadata: z.record(z.string(), z.unknown()).optional(),
+		heroMedia: heroMediaSchema.optional(),
+		landingPage: landingPageSchema.optional(),
+	})
+	.refine(
+		(data) =>
+			!(data.startAt && data.endAt instanceof Date) ||
+			data.endAt.getTime() >= data.startAt.getTime(),
 		{
 			message: "End time must be after start time",
 			path: ["endAt"],
@@ -339,66 +331,66 @@
 const RECENT_EVENTS_WINDOW_DAYS = 30;
 
 const recentEventsInput = z
-        .object({
-                limit: z.number().int().min(1).max(RECENT_EVENTS_MAX_LIMIT).optional(),
-        })
-        .optional();
+	.object({
+		limit: z.number().int().min(1).max(RECENT_EVENTS_MAX_LIMIT).optional(),
+	})
+	.optional();
 
 const createEventInput = z
-        .object({
-                title: z.string().trim().min(1),
-                slug: slugSchema,
-                description: z
-                        .string()
-                        .trim()
-                        .transform((value) => (value.length === 0 ? null : value))
-                        .nullable()
-                        .optional(),
-                location: z
-                        .string()
-                        .trim()
-                        .transform((value) => (value.length === 0 ? null : value))
-                        .nullable()
-                        .optional(),
-                url: z.string().trim().url().nullable().optional(),
-                startAt: z
-                        .string()
-                        .datetime({ offset: true })
-                        .transform((value) => new Date(value)),
-                endAt: z
-                        .union([
-                                z
-                                        .string()
-                                        .datetime({ offset: true })
-                                        .transform((value) => new Date(value)),
-                                z.null(),
-                                z.undefined(),
-                        ])
-                        .optional(),
-                isAllDay: z.boolean().optional().default(false),
-                isPublished: z.boolean().optional().default(false),
-                externalId: z
-                        .string()
-                        .trim()
-                        .transform((value) => (value.length === 0 ? null : value))
-                        .nullable()
-                        .optional(),
-                flagId: z.union([z.string().min(1), z.null()]).optional(),
-                providerId: z.string().min(1),
-                priority: z.number().int().min(1).max(5).default(3),
-                metadata: z.record(z.string(), z.unknown()).optional(),
-                heroMedia: heroMediaSchema.optional(),
-                landingPage: landingPageSchema.optional(),
-        })
-        .refine(
-                (data) =>
-                        !(data.startAt && data.endAt instanceof Date) ||
-                        data.endAt.getTime() >= data.startAt.getTime(),
-                {
-                        message: "End time must be after start time",
-                        path: ["endAt"],
-                },
-        );
+	.object({
+		title: z.string().trim().min(1),
+		slug: slugSchema,
+		description: z
+			.string()
+			.trim()
+			.transform((value) => (value.length === 0 ? null : value))
+			.nullable()
+			.optional(),
+		location: z
+			.string()
+			.trim()
+			.transform((value) => (value.length === 0 ? null : value))
+			.nullable()
+			.optional(),
+		url: z.string().trim().url().nullable().optional(),
+		startAt: z
+			.string()
+			.datetime({ offset: true })
+			.transform((value) => new Date(value)),
+		endAt: z
+			.union([
+				z
+					.string()
+					.datetime({ offset: true })
+					.transform((value) => new Date(value)),
+				z.null(),
+				z.undefined(),
+			])
+			.optional(),
+		isAllDay: z.boolean().optional().default(false),
+		isPublished: z.boolean().optional().default(false),
+		externalId: z
+			.string()
+			.trim()
+			.transform((value) => (value.length === 0 ? null : value))
+			.nullable()
+			.optional(),
+		flagId: z.union([z.string().min(1), z.null()]).optional(),
+		providerId: z.string().min(1),
+		priority: z.number().int().min(1).max(5).default(3),
+		metadata: z.record(z.string(), z.unknown()).optional(),
+		heroMedia: heroMediaSchema.optional(),
+		landingPage: landingPageSchema.optional(),
+	})
+	.refine(
+		(data) =>
+			!(data.startAt && data.endAt instanceof Date) ||
+			data.endAt.getTime() >= data.startAt.getTime(),
+		{
+			message: "End time must be after start time",
+			path: ["endAt"],
+		},
+	);
 
 const deleteEventInput = z.object({ id: z.string().min(1) });
 
@@ -438,20 +430,20 @@
 });
 
 const eventSelection = {
-        id: event.id,
-        slug: event.slug,
-        providerId: event.provider,
-        flagId: event.flag,
-        title: event.title,
-        description: event.description,
-        location: event.location,
-        url: event.url,
-        heroMedia: event.heroMedia,
-        landingPage: event.landingPage,
-        startAt: event.startAt,
-        endAt: event.endAt,
-        isAllDay: event.isAllDay,
-        isPublished: event.isPublished,
+	id: event.id,
+	slug: event.slug,
+	providerId: event.provider,
+	flagId: event.flag,
+	title: event.title,
+	description: event.description,
+	location: event.location,
+	url: event.url,
+	heroMedia: event.heroMedia,
+	landingPage: event.landingPage,
+	startAt: event.startAt,
+	endAt: event.endAt,
+	isAllDay: event.isAllDay,
+	isPublished: event.isPublished,
 	externalId: event.externalId,
 	metadata: event.metadata,
 	status: event.status,
@@ -528,22 +520,22 @@
 	const metadata = (row.metadata ?? {}) as Record<string, unknown>;
 	const autoApproval = parseAutoApproval(metadata);
 
-        return {
-                id: row.id,
-                slug: row.slug,
-                providerId: row.providerId,
-                flagId: row.flagId,
-                title: row.title,
-                description: row.description,
-                location: row.location,
-                url: row.url,
-                heroMedia: parseHeroMedia(row.heroMedia),
-                landingPage: parseLandingPage(row.landingPage),
-                startAt: row.startAt,
-                endAt: row.endAt,
-                isAllDay: row.isAllDay,
-                isPublished: row.isPublished,
-                externalId: row.externalId,
+	return {
+		id: row.id,
+		slug: row.slug,
+		providerId: row.providerId,
+		flagId: row.flagId,
+		title: row.title,
+		description: row.description,
+		location: row.location,
+		url: row.url,
+		heroMedia: parseHeroMedia(row.heroMedia),
+		landingPage: parseLandingPage(row.landingPage),
+		startAt: row.startAt,
+		endAt: row.endAt,
+		isAllDay: row.isAllDay,
+		isPublished: row.isPublished,
+		externalId: row.externalId,
 		metadata,
 		autoApproval,
 		status: row.status,
@@ -552,18 +544,18 @@
 		updatedAt: row.updatedAt,
 		provider: row.providerName
 			? {
-					id: row.providerId,
-					name: row.providerName,
-					category: row.providerCategory,
-					status: row.providerStatus,
-				}
+				id: row.providerId,
+				name: row.providerName,
+				category: row.providerCategory,
+				status: row.providerStatus,
+			}
 			: null,
 		flag: row.flagId
 			? {
-					id: row.flagId,
-					label: row.flagLabel,
-					priority: row.flagPriority,
-				}
+				id: row.flagId,
+				label: row.flagLabel,
+				priority: row.flagPriority,
+			}
 			: null,
 	} as const;
 }
@@ -588,21 +580,18 @@
 function throwRegistrationError(error: RegistrationError): never {
 	switch (error.code) {
 		case "event_not_found":
-		case "ticket_not_found": {
+		case "ticket_not_found":
 			throw new TRPCError({ code: "NOT_FOUND", message: error.message });
-		}
-		case "profile_conflict": {
+		case "profile_conflict":
 			throw new TRPCError({ code: "CONFLICT", message: error.message });
-		}
 		case "invalid_quantity":
 		case "ticket_not_on_sale":
 		case "ticket_inactive":
 		case "ticket_sold_out":
 		case "capacity_exceeded":
 		case "max_per_order_exceeded":
-		default: {
+		default:
 			throw new TRPCError({ code: "BAD_REQUEST", message: error.message });
-		}
 	}
 }
 
@@ -618,21 +607,21 @@
 				now.getTime() + RECENT_EVENTS_WINDOW_DAYS * 24 * 60 * 60 * 1000,
 			);
 
-                        const rows = await db
-                                .select({
-                                        id: event.id,
-                                        slug: event.slug,
-                                        title: event.title,
-                                        description: event.description,
-                                        location: event.location,
-                                        url: event.url,
-                                        heroMedia: event.heroMedia,
-                                        landingPage: event.landingPage,
-                                        startAt: event.startAt,
-                                        endAt: event.endAt,
-                                        metadata: event.metadata,
-                                        organizationId: organization.id,
-                                        organizationName: organization.name,
+			const rows = await db
+				.select({
+					id: event.id,
+					slug: event.slug,
+					title: event.title,
+					description: event.description,
+					location: event.location,
+					url: event.url,
+					heroMedia: event.heroMedia,
+					landingPage: event.landingPage,
+					startAt: event.startAt,
+					endAt: event.endAt,
+					metadata: event.metadata,
+					organizationId: organization.id,
+					organizationName: organization.name,
 					organizationSlug: organization.slug,
 					providerName: provider.name,
 				})
@@ -664,20 +653,20 @@
 				.orderBy(event.startAt, event.id)
 				.limit(limit);
 
-                        return rows.map((row) => ({
-                                id: row.id,
-                                slug: row.slug,
-                                title: row.title,
-                                description: row.description,
-                                location: row.location,
-                                url: row.url,
-                                heroMedia: parseHeroMedia(row.heroMedia),
-                                landingPage: parseLandingPage(row.landingPage),
-                                startAt: row.startAt,
-                                endAt: row.endAt,
-                                organization: {
-                                        id: row.organizationId,
-                                        name: row.organizationName,
+			return rows.map((row) => ({
+				id: row.id,
+				slug: row.slug,
+				title: row.title,
+				description: row.description,
+				location: row.location,
+				url: row.url,
+				heroMedia: parseHeroMedia(row.heroMedia),
+				landingPage: parseLandingPage(row.landingPage),
+				startAt: row.startAt,
+				endAt: row.endAt,
+				organization: {
+					id: row.organizationId,
+					name: row.organizationName,
 					slug: row.organizationSlug,
 				},
 				providerName: row.providerName,
@@ -744,145 +733,176 @@
 
 			return fetchEventOrThrow(updated.id);
 		}),
-        bulkUpdateStatus: adminProcedure
-                .input(bulkUpdateStatusInput)
-                .mutation(async ({ input }) => {
-                        const ids = Array.from(new Set(input.ids));
-
-                        if (ids.length === 0) {
-                                return { updatedCount: 0 } as const;
-                        }
-
-                        const result = await db
-                                .update(event)
-                                .set({ status: input.status, updatedAt: sql`now()` })
-                                .where(inArray(event.id, ids))
-                                .returning({ id: event.id });
-
-                        return { updatedCount: result.length } as const;
-                }),
-        create: adminProcedure.input(createEventInput).mutation(async ({ input }) => {
-                const heroMedia = normalizeHeroMediaInput(input.heroMedia);
-                const landingPage = normalizeLandingPageInput(input.landingPage);
-                const metadata = input.metadata ?? {};
-
-                try {
-                        const [created] = await db
-                                .insert(event)
-                                .values({
-                                        id: randomUUID(),
-                                        slug: input.slug,
-                                        provider: input.providerId,
-                                        flag: input.flagId ?? null,
-                                        title: input.title,
-                                        description: input.description ?? null,
-                                        location: input.location ?? null,
-                                        url: input.url ?? null,
-                                        heroMedia: heroMedia as Record<string, unknown>,
-                                        landingPage: landingPage as Record<string, unknown>,
-                                        startAt: input.startAt,
-                                        endAt:
-                                                input.endAt instanceof Date
-                                                        ? input.endAt
-                                                        : input.endAt ?? null,
-                                        isAllDay: input.isAllDay ?? false,
-                                        isPublished: input.isPublished ?? false,
-                                        externalId: input.externalId ?? null,
-                                        status: "pending",
-                                        priority: input.priority,
-                                        metadata,
-                                })
-                                .returning({ id: event.id });
-
-                        if (!created) {
-                                throw new TRPCError({
-                                        code: "INTERNAL_SERVER_ERROR",
-                                        message: "Unable to create event",
-                                });
-                        }
-
-                        return fetchEventOrThrow(created.id);
-                } catch (error) {
-                        if (isUniqueViolation(error)) {
-                                throw new TRPCError({
-                                        code: "CONFLICT",
-                                        message: "An event with this slug already exists.",
-                                        cause: error,
-                                });
-                        }
-                        throw error;
-                }
-        }),
-        update: adminProcedure.input(updateEventInput).mutation(async ({ input }) => {
-                const updates: Record<string, unknown> = { updatedAt: sql`now()` };
-
-                if (input.title !== undefined) updates.title = input.title;
-                if (input.slug !== undefined) updates.slug = input.slug;
-                if (input.description !== undefined)
-                        updates.description = input.description;
-                if (input.location !== undefined) updates.location = input.location;
-                if (input.url !== undefined) updates.url = input.url;
-                if (input.startAt !== undefined) updates.startAt = input.startAt;
+	bulkUpdateStatus: adminProcedure
+		.input(bulkUpdateStatusInput)
+		.mutation(async ({ input }) => {
+			const ids = Array.from(new Set(input.ids));
+
+			if (ids.length === 0) {
+				return { updatedCount: 0 } as const;
+			}
+
+			const result = await db
+				.update(event)
+				.set({ status: input.status, updatedAt: sql`now()` })
+				.where(inArray(event.id, ids))
+				.returning({ id: event.id });
+
+			return { updatedCount: result.length } as const;
+		}),
+	create: adminProcedure.input(createEventInput).mutation(async ({ input }) => {
+		const heroMedia = normalizeHeroMediaInput(input.heroMedia);
+		const landingPage = normalizeLandingPageInput(input.landingPage);
+		const metadata = input.metadata ?? {};
+
+		try {
+			const [created] = await db
+				.insert(event)
+				.values({
+					id: randomUUID(),
+					slug: input.slug,
+					provider: input.providerId,
+					flag: input.flagId ?? null,
+					title: input.title,
+					description: input.description ?? null,
+					location: input.location ?? null,
+					url: input.url ?? null,
+					heroMedia: heroMedia as Record<string, unknown>,
+					landingPage: landingPage as Record<string, unknown>,
+					startAt: input.startAt,
+					endAt:
+						input.endAt instanceof Date
+							? input.endAt
+							: input.endAt ?? null,
+					isAllDay: input.isAllDay ?? false,
+					isPublished: input.isPublished ?? false,
+					externalId: input.externalId ?? null,
+					status: "pending",
+					priority: input.priority,
+					metadata,
+				})
+				.returning({ id: event.id });
+
+			if (!created) {
+				throw new TRPCError({
+					code: "INTERNAL_SERVER_ERROR",
+					message: "Unable to create event",
+				});
+			}
+
+			return fetchEventOrThrow(created.id);
+		} catch (error) {
+			if (isUniqueViolation(error)) {
+				throw new TRPCError({
+					code: "CONFLICT",
+					message: "An event with this slug already exists.",
+					cause: error,
+				});
+			}
+			throw error;
+		}
+	}),
+	update: adminProcedure.input(updateEventInput).mutation(async ({ input }) => {
+		const updates: Record<string, unknown> = { updatedAt: sql`now()` };
+
+		if (input.title !== undefined) updates.title = input.title;
+		if (input.slug !== undefined) updates.slug = input.slug;
+		if (input.description !== undefined) updates.description = input.description;
+		if (input.location !== undefined) updates.location = input.location;
+		if (input.url !== undefined) updates.url = input.url;
+		if (input.startAt !== undefined) updates.startAt = input.startAt;
 		if (input.endAt !== undefined) updates.endAt = input.endAt;
 		if (input.isAllDay !== undefined) updates.isAllDay = input.isAllDay;
-		if (input.isPublished !== undefined)
-			updates.isPublished = input.isPublished;
+		if (input.isPublished !== undefined) updates.isPublished = input.isPublished;
 		if (input.externalId !== undefined) updates.externalId = input.externalId;
 		if (input.flagId !== undefined) updates.flag = input.flagId;
-<<<<<<< HEAD
 		if (input.providerId !== undefined) updates.provider = input.providerId;
 		if (input.priority !== undefined) updates.priority = input.priority;
 		if (input.metadata !== undefined) updates.metadata = input.metadata;
+		if (input.heroMedia !== undefined)
+			updates.heroMedia = normalizeHeroMediaInput(input.heroMedia) as Record<
+				string,
+				unknown
+			>;
+		if (input.landingPage !== undefined)
+			updates.landingPage = normalizeLandingPageInput(input.landingPage) as Record<
+				string,
+				unknown
+			>;
 
 		if (Object.keys(updates).length === 1) {
 			return fetchEventOrThrow(input.id);
 		}
 
-		const [updated] = await db
-			.update(event)
-			.set(updates)
+		try {
+			const [updated] = await db
+				.update(event)
+				.set(updates)
+				.where(eq(event.id, input.id))
+				.returning({ id: event.id });
+
+			if (!updated) {
+				throw new TRPCError({
+					code: "NOT_FOUND",
+					message: "Event not found",
+				});
+			}
+
+			return fetchEventOrThrow(updated.id);
+		} catch (error) {
+			if (isUniqueViolation(error)) {
+				throw new TRPCError({
+					code: "CONFLICT",
+					message: "An event with this slug already exists.",
+					cause: error,
+				});
+			}
+			throw error;
+		}
+	}),
+	delete: adminProcedure.input(deleteEventInput).mutation(async ({ input }) => {
+		const [deleted] = await db
+			.delete(event)
 			.where(eq(event.id, input.id))
 			.returning({ id: event.id });
 
-		if (!updated) {
+		if (!deleted) {
 			throw new TRPCError({ code: "NOT_FOUND", message: "Event not found" });
 		}
 
-		return fetchEventOrThrow(updated.id);
+		return { id: deleted.id } as const;
 	}),
 	ticketInventory: publicProcedure
 		.input(ticketInventoryInput)
 		.query(async ({ input }) => {
-			const eventExists = await db
+			const exists = await db
 				.select({ id: event.id })
 				.from(event)
 				.where(eq(event.id, input.eventId))
 				.limit(1);
-			if (!eventExists.length) {
+			if (!exists.length) {
 				throw new TRPCError({ code: "NOT_FOUND", message: "Event not found" });
 			}
 
 			const inventory = await getEventTicketInventory(input.eventId);
-			return inventory.map(
-				({ ticket, remaining, used, saleOpen, soldOut }) => ({
-					id: ticket.id,
-					eventId: ticket.eventId,
-					name: ticket.name,
-					description: ticket.description,
-					priceCents: ticket.priceCents,
-					currency: ticket.currency,
-					capacity: ticket.capacity,
-					maxPerOrder: ticket.maxPerOrder,
-					remaining,
-					used,
-					saleOpen,
-					soldOut,
-					status: ticket.status,
-					isWaitlistEnabled: ticket.isWaitlistEnabled,
-					salesStartAt: ticket.salesStartAt,
-					salesEndAt: ticket.salesEndAt,
-				}),
-			) as const;
+			return inventory.map(({ ticket, remaining, used, saleOpen, soldOut }) => ({
+				id: ticket.id,
+				eventId: ticket.eventId,
+				name: ticket.name,
+				description: ticket.description,
+				priceCents: ticket.priceCents,
+				currency: ticket.currency,
+				capacity: ticket.capacity,
+				maxPerOrder: ticket.maxPerOrder,
+				remaining,
+				used,
+				saleOpen,
+				soldOut,
+				status: ticket.status,
+				isWaitlistEnabled: ticket.isWaitlistEnabled,
+				salesStartAt: ticket.salesStartAt,
+				salesEndAt: ticket.salesEndAt,
+			})) as const;
 		}),
 	register: publicProcedure
 		.input(registerInputSchema)
@@ -907,6 +927,7 @@
 							message: "Payments are not enabled for this environment",
 						});
 					}
+
 					const paymentIntent = await upsertPaymentIntent({
 						amount: draft.order.totalCents,
 						currency: draft.order.currency,
@@ -922,18 +943,15 @@
 
 					let nextStatus = draft.order.status;
 					switch (paymentIntent.status) {
-						case "succeeded": {
+						case "succeeded":
 							nextStatus = "confirmed";
 							break;
-						}
 						case "requires_action":
-						case "requires_payment_method": {
+						case "requires_payment_method":
 							nextStatus = "requires_action";
 							break;
-						}
-						default: {
+						default:
 							nextStatus = "pending_payment";
-						}
 					}
 
 					const [updatedOrder] = await db
@@ -965,7 +983,9 @@
 					id: record.id,
 					confirmationCode: record.confirmationCode,
 					status:
-						latestOrder.status === "confirmed" ? "registered" : record.status,
+						latestOrder.status === "confirmed"
+							? "registered"
+							: record.status,
 				}));
 
 				const waitlistIds = Array.from(
@@ -1024,67 +1044,6 @@
 		.input(statsInputSchema.optional())
 		.query(async ({ input }) => {
 			const filters = input ?? {};
-=======
-                if (input.providerId !== undefined) updates.provider = input.providerId;
-                if (input.priority !== undefined) updates.priority = input.priority;
-                if (input.metadata !== undefined) updates.metadata = input.metadata;
-                if (input.heroMedia !== undefined)
-                        updates.heroMedia = normalizeHeroMediaInput(input.heroMedia) as Record<
-                                string,
-                                unknown
-                        >;
-                if (input.landingPage !== undefined)
-                        updates.landingPage = normalizeLandingPageInput(
-                                input.landingPage,
-                        ) as Record<string, unknown>;
-
-                if (Object.keys(updates).length === 1) {
-                        return fetchEventOrThrow(input.id);
-                }
-
-                try {
-                        const [updated] = await db
-                                .update(event)
-                                .set(updates)
-                                .where(eq(event.id, input.id))
-                                .returning({ id: event.id });
-
-                        if (!updated) {
-                                throw new TRPCError({
-                                        code: "NOT_FOUND",
-                                        message: "Event not found",
-                                });
-                        }
-
-                        return fetchEventOrThrow(updated.id);
-                } catch (error) {
-                        if (isUniqueViolation(error)) {
-                                throw new TRPCError({
-                                        code: "CONFLICT",
-                                        message: "An event with this slug already exists.",
-                                        cause: error,
-                                });
-                        }
-                        throw error;
-                }
-        }),
-        delete: adminProcedure.input(deleteEventInput).mutation(async ({ input }) => {
-                const [deleted] = await db
-                        .delete(event)
-                        .where(eq(event.id, input.id))
-                        .returning({ id: event.id });
-
-                if (!deleted) {
-                        throw new TRPCError({ code: "NOT_FOUND", message: "Event not found" });
-                }
-
-                return { id: deleted.id } as const;
-        }),
-        stats: adminProcedure
-                .input(statsInputSchema.optional())
-                .query(async ({ input }) => {
-                        const filters = input ?? {};
->>>>>>> fee4407c
 			const whereClauses = buildEventFilters(filters);
 
 			const grouped = await db
