import { randomUUID } from "node:crypto";

import { TRPCError } from "@trpc/server";
<<<<<<< HEAD
import { and, eq, ilike, or, sql } from "drizzle-orm";
=======
import { and, eq, ilike, inArray, or, sql } from "drizzle-orm";
import { ImapFlow } from "imapflow";
import nodemailer from "nodemailer";
>>>>>>> 7ee2b50a
import { z } from "zod";

import { db } from "@/db";
import {
  organizationProvider,
  provider as providerCatalog,
} from "@/db/schema/app";
import { member, organization } from "@/db/schema/auth";
import { protectedProcedure, router } from "@/lib/trpc";

const elevatedRoles = new Set(["owner", "admin"]);

type MembershipOptions = {
  slug: string;
  userId: string;
  requireElevated?: boolean;
};

async function resolveOrganizationMembership({
  slug,
  userId,
  requireElevated = false,
}: MembershipOptions) {
  const org = await db.query.organization.findFirst({
    where: eq(organization.slug, slug),
  });

  if (!org) {
    throw new TRPCError({
      code: "NOT_FOUND",
      message: "Organization not found",
    });
  }

  const membershipRecord = await db.query.member.findFirst({
    where: and(eq(member.organizationId, org.id), eq(member.userId, userId)),
  });

  if (!membershipRecord) {
    throw new TRPCError({
      code: "FORBIDDEN",
      message: "You are not a member of this organization",
    });
  }

  if (requireElevated && !elevatedRoles.has(membershipRecord.role)) {
    throw new TRPCError({
      code: "FORBIDDEN",
      message: "Administrator permissions are required",
    });
  }

  return { organization: org, membership: membershipRecord };
}

const slugInput = z.object({
  slug: z.string().min(1, "Organization slug is required"),
});

const slugAndProviderInput = slugInput.extend({
  providerId: z.string().min(1, "Provider id is required"),
});

const PROVIDER_STATUSES = ["draft", "beta", "active", "deprecated"] as const;

const listInput = slugInput.extend({
  query: z.string().trim().optional(),
  providerStatus: z.enum(PROVIDER_STATUSES).optional(),
  limit: z.number().int().min(1).max(100).optional(),
  offset: z.number().int().min(0).optional(),
});

<<<<<<< HEAD
=======
const orgLinkInput = slugInput.extend({
  providerIds: z
    .array(z.string().min(1, "Provider id is required"))
    .max(100)
    .default([]),
});

const saveInput = slugAndProviderInput.extend({
  draft: providerDraftSchema,
});

const testInput = slugAndProviderInput.extend({
  target: z.enum(TEST_TARGETS),
  imap: imapPartialSchema.optional(),
  smtp: smtpPartialSchema.optional(),
});

type StoredConfigRow = typeof organizationProvider.$inferSelect;
>>>>>>> 7ee2b50a
type ProviderCatalogRow = typeof providerCatalog.$inferSelect;

type CatalogProviderStatus = (typeof PROVIDER_STATUSES)[number];

type ProviderListItem = {
  id: string;
  name: string;
  description: string | null;
  category: string;
  providerStatus: CatalogProviderStatus;
  isConnected: boolean;
};

type OrgProviderListItem = {
  id: string;
  name: string;
  description: string | null;
  status: CatalogProviderStatus;
  linked: boolean;
};

type OrgProviderListResponse = {
  items: OrgProviderListItem[];
};

type OrgProviderLinkResponse = {
  providerIds: string[];
  added: string[];
  removed: string[];
};

type ProviderListResponse = {
  items: ProviderListItem[];
  pagination: {
    total: number;
    limit: number;
    offset: number;
    hasMore: boolean;
    nextOffset: number | null;
  };
  filters: {
    query: string | null;
    providerStatus: CatalogProviderStatus | null;
  };
};

type ProviderDetail = {
  providerId: string;
  provider: {
    id: string;
    category: string;
    name: string;
    description: string | null;
    status: CatalogProviderStatus;
  };
  isConnected: boolean;
  organizationProviderId: string | null;
};

async function ensureProviderExists(providerId: string) {
  const catalogProvider = await db.query.provider.findFirst({
    where: eq(providerCatalog.id, providerId),
  });

  if (!catalogProvider) {
    throw new TRPCError({ code: "NOT_FOUND", message: "Provider not found" });
  }

  return catalogProvider;
}

async function findOrganizationProvider(orgId: string, providerId: string) {
  return db.query.organizationProvider.findFirst({
    where: and(
      eq(organizationProvider.organizationId, orgId),
      eq(organizationProvider.providerId, providerId),
    ),
  });
}

async function buildProviderDetail(
  orgId: string,
  providerId: string,
  options?: {
    catalog?: ProviderCatalogRow;
  },
): Promise<ProviderDetail> {
  const catalog = options?.catalog ?? (await ensureProviderExists(providerId));
  const stored = await findOrganizationProvider(orgId, providerId);

  return {
    providerId: catalog.id,
    provider: {
      id: catalog.id,
      category: catalog.category,
      name: catalog.name,
      description: catalog.description ?? null,
      status: catalog.status as CatalogProviderStatus,
    },
    isConnected: Boolean(stored?.id),
    organizationProviderId: stored?.id ?? null,
  } satisfies ProviderDetail;
}

export const providersRouter = router({
<<<<<<< HEAD
=======
  org: router({
    list: protectedProcedure
      .input(slugInput)
      .query(async ({ ctx, input }) => {
        const session = ctx.session;
        if (!session) throw new TRPCError({ code: "UNAUTHORIZED" });

        const { organization: org } = await resolveOrganizationMembership({
          slug: input.slug,
          userId: session.user.id,
          requireElevated: true,
        });

        const joinCondition = and(
          eq(organizationProvider.providerId, providerCatalog.id),
          eq(organizationProvider.organizationId, org.id),
        );

        const rows = await db
          .select({
            id: providerCatalog.id,
            name: providerCatalog.name,
            description: providerCatalog.description,
            status: providerCatalog.status,
            organizationProviderId: organizationProvider.id,
          })
          .from(providerCatalog)
          .leftJoin(organizationProvider, joinCondition)
          .orderBy(providerCatalog.name);

        const items: OrgProviderListItem[] = rows.map((row) => ({
          id: row.id,
          name: row.name,
          description: row.description ?? null,
          status: row.status as CatalogProviderStatus,
          linked: Boolean(row.organizationProviderId),
        }));

        return {
          items,
        } satisfies OrgProviderListResponse;
      }),
    link: protectedProcedure
      .input(orgLinkInput)
      .mutation(async ({ ctx, input }) => {
        const session = ctx.session;
        if (!session) throw new TRPCError({ code: "UNAUTHORIZED" });

        const { organization: org } = await resolveOrganizationMembership({
          slug: input.slug,
          userId: session.user.id,
          requireElevated: true,
        });

        const requestedIds = Array.from(new Set(input.providerIds));
        const requestedSet = new Set(requestedIds);

        if (requestedIds.length > 0) {
          const catalogRows = await db
            .select({ id: providerCatalog.id })
            .from(providerCatalog)
            .where(inArray(providerCatalog.id, requestedIds));

          if (catalogRows.length !== requestedIds.length) {
            throw new TRPCError({
              code: "BAD_REQUEST",
              message: "One or more providers do not exist",
            });
          }
        }

        const existingLinks = await db.query.organizationProvider.findMany({
          where: eq(organizationProvider.organizationId, org.id),
        });

        const existingByProvider = new Map(
          existingLinks.map((row) => [row.providerId, row]),
        );

        const additions = requestedIds.filter(
          (providerId) => !existingByProvider.has(providerId),
        );
        const removals = existingLinks.filter(
          (row) => !requestedSet.has(row.providerId),
        );

        const now = new Date();

        if (additions.length > 0) {
          await db.insert(organizationProvider).values(
            additions.map((providerId) => ({
              id: randomUUID(),
              organizationId: org.id,
              providerId,
              status: "pending",
              imapTestOk: false,
              lastTestedAt: null,
              config: {} as Record<string, unknown>,
              secretsRef: null,
              createdAt: now,
              updatedAt: now,
            })),
          );
        }

        if (removals.length > 0) {
          await db
            .delete(organizationProvider)
            .where(
              inArray(
                organizationProvider.id,
                removals.map((row) => row.id),
              ),
            );
        }

        return {
          providerIds: requestedIds,
          added: additions,
          removed: removals.map((row) => row.providerId),
        } satisfies OrgProviderLinkResponse;
      }),
  }),
  // Liste admin avec recherche/filtrage/pagination, join sur organizationProvider
>>>>>>> 7ee2b50a
  list: protectedProcedure
    .input(listInput)
    .query(async ({ ctx, input }) => {
      const session = ctx.session;
      if (!session) throw new TRPCError({ code: "UNAUTHORIZED" });

      const { organization: org } = await resolveOrganizationMembership({
        slug: input.slug,
        userId: session.user.id,
        requireElevated: true,
      });

      const limit = input.limit ?? 20;
      const offset = input.offset ?? 0;
      const query = input.query?.trim();

      let whereClause: ReturnType<typeof and> | undefined;

      if (query && query.length > 0) {
        const wildcard = `%${query}%`;
        const search = or(
          ilike(providerCatalog.name, wildcard),
          ilike(providerCatalog.description, wildcard),
          ilike(providerCatalog.category, wildcard),
        );
        whereClause = whereClause ? and(whereClause, search) : search;
      }

      if (input.providerStatus) {
        const providerStatusFilter = eq(
          providerCatalog.status,
          input.providerStatus,
        );
        whereClause = whereClause
          ? and(whereClause, providerStatusFilter)
          : providerStatusFilter;
      }

      const joinCondition = and(
        eq(organizationProvider.providerId, providerCatalog.id),
        eq(organizationProvider.organizationId, org.id),
      );

      let listQuery = db
        .select({
          providerId: providerCatalog.id,
          category: providerCatalog.category,
          name: providerCatalog.name,
          description: providerCatalog.description,
          providerStatus: providerCatalog.status,
          organizationProviderId: organizationProvider.id,
        })
        .from(providerCatalog)
        .leftJoin(organizationProvider, joinCondition);

      if (whereClause) listQuery = listQuery.where(whereClause);

      const rows = await listQuery
        .orderBy(providerCatalog.name)
        .offset(offset)
        .limit(limit);

      let totalQuery = db
        .select({ value: sql<number>`count(*)` })
        .from(providerCatalog)
        .leftJoin(organizationProvider, joinCondition);

      if (whereClause) totalQuery = totalQuery.where(whereClause);

      const totalResult = await totalQuery;
      const total = totalResult[0]?.value ? Number(totalResult[0].value) : 0;

      const items: ProviderListItem[] = rows.map((row) => ({
        id: row.providerId,
        name: row.name,
        description: row.description ?? null,
        category: row.category,
        providerStatus: row.providerStatus as CatalogProviderStatus,
        isConnected: Boolean(row.organizationProviderId),
      }));

      const nextOffset = offset + items.length;
      const hasMore = nextOffset < total;

      return {
        items,
        pagination: {
          total,
          limit,
          offset,
          hasMore,
          nextOffset: hasMore ? nextOffset : null,
        },
        filters: {
          query: query ?? null,
          providerStatus: input.providerStatus ?? null,
        },
      } satisfies ProviderListResponse;
    }),

  get: protectedProcedure
    .input(slugAndProviderInput)
    .query(async ({ ctx, input }) => {
      const session = ctx.session;
      if (!session) throw new TRPCError({ code: "UNAUTHORIZED" });

      const { organization: org } = await resolveOrganizationMembership({
        slug: input.slug,
        userId: session.user.id,
        requireElevated: true,
      });

      return buildProviderDetail(org.id, input.providerId);
    }),

  save: protectedProcedure
    .input(
      slugAndProviderInput.extend({
        connect: z.boolean().optional(),
      }),
    )
    .mutation(async ({ ctx, input }) => {
      const session = ctx.session;
      if (!session) throw new TRPCError({ code: "UNAUTHORIZED" });

      const { organization: org } = await resolveOrganizationMembership({
        slug: input.slug,
        userId: session.user.id,
        requireElevated: true,
      });

      const catalogProvider = await ensureProviderExists(input.providerId);
      const connect = input.connect ?? true;
      const existing = await findOrganizationProvider(org.id, input.providerId);

      if (connect) {
        if (!existing) {
          await db.insert(organizationProvider).values({
            id: randomUUID(),
            organizationId: org.id,
            providerId: catalogProvider.id,
          });
        }
      } else if (existing) {
        await db
          .delete(organizationProvider)
          .where(eq(organizationProvider.id, existing.id));
      }

      return buildProviderDetail(org.id, input.providerId, {
        catalog: catalogProvider,
      });
    }),
});

<<<<<<< HEAD
export type { ProviderDetail, ProviderListItem, ProviderListResponse };
=======
export type {
  ProviderDetail,
  ProviderDraft,
  ProviderListItem,
  ProviderListResponse,
  OrgProviderLinkResponse,
  OrgProviderListItem,
  OrgProviderListResponse,
  ProviderTestResult,
  ProviderTestTarget,
};
>>>>>>> 7ee2b50a
<|MERGE_RESOLUTION|>--- conflicted
+++ resolved
@@ -1,13 +1,9 @@
 import { randomUUID } from "node:crypto";
 
 import { TRPCError } from "@trpc/server";
-<<<<<<< HEAD
-import { and, eq, ilike, or, sql } from "drizzle-orm";
-=======
 import { and, eq, ilike, inArray, or, sql } from "drizzle-orm";
 import { ImapFlow } from "imapflow";
 import nodemailer from "nodemailer";
->>>>>>> 7ee2b50a
 import { z } from "zod";
 
 import { db } from "@/db";
@@ -80,8 +76,6 @@
   offset: z.number().int().min(0).optional(),
 });
 
-<<<<<<< HEAD
-=======
 const orgLinkInput = slugInput.extend({
   providerIds: z
     .array(z.string().min(1, "Provider id is required"))
@@ -100,7 +94,6 @@
 });
 
 type StoredConfigRow = typeof organizationProvider.$inferSelect;
->>>>>>> 7ee2b50a
 type ProviderCatalogRow = typeof providerCatalog.$inferSelect;
 
 type CatalogProviderStatus = (typeof PROVIDER_STATUSES)[number];
@@ -206,8 +199,6 @@
 }
 
 export const providersRouter = router({
-<<<<<<< HEAD
-=======
   org: router({
     list: protectedProcedure
       .input(slugInput)
@@ -332,7 +323,6 @@
       }),
   }),
   // Liste admin avec recherche/filtrage/pagination, join sur organizationProvider
->>>>>>> 7ee2b50a
   list: protectedProcedure
     .input(listInput)
     .query(async ({ ctx, input }) => {
@@ -488,9 +478,8 @@
     }),
 });
 
-<<<<<<< HEAD
 export type { ProviderDetail, ProviderListItem, ProviderListResponse };
-=======
+
 export type {
   ProviderDetail,
   ProviderDraft,
@@ -501,5 +490,4 @@
   OrgProviderListResponse,
   ProviderTestResult,
   ProviderTestTarget,
-};
->>>>>>> 7ee2b50a
+};