--- conflicted
+++ resolved
@@ -43,9 +43,9 @@
 
 		const calendarUserIds = input.calendarId
 			? await db
-				.select({ userId: member.userId })
-				.from(member)
-				.where(eq(member.organizationId, input.calendarId))
+					.select({ userId: member.userId })
+					.from(member)
+					.where(eq(member.organizationId, input.calendarId))
 			: null;
 
 		if (calendarUserIds && calendarUserIds.length === 0) {
@@ -59,7 +59,6 @@
 
                 const conditions: SQL<unknown>[] = [];
 
-<<<<<<< HEAD
                 if (input.q) {
                         const term = `%${input.q}%`;
                         const clause = or(ilike(user.name, term), ilike(user.email, term));
@@ -67,28 +66,16 @@
                                 conditions.push(clause);
                         }
                 }
-=======
-		if (input.q) {
-			const term = `%${input.q}%`;
-			const whereClause = or(ilike(user.name, term), ilike(user.email, term));
-			if (whereClause) conditions.push(whereClause);
-		}
->>>>>>> f8d04ab5
 
 		if (input.roles?.length) {
 			conditions.push(inArray(user.role, input.roles));
 		}
 
 		if (input.status === "active") {
-<<<<<<< HEAD
                         const clause = or(eq(user.banned, false), isNull(user.banned));
                         if (clause) {
                                 conditions.push(clause);
                         }
-=======
-			const whereClause = or(eq(user.banned, false), isNull(user.banned));
-			if (whereClause) conditions.push(whereClause);
->>>>>>> f8d04ab5
 		} else if (input.status === "banned") {
 			conditions.push(eq(user.banned, true));
 		}
