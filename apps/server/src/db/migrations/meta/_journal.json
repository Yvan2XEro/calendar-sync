--- conflicted
+++ resolved
@@ -12,13 +12,10 @@
     {
       "idx": 1,
       "version": "7",
-<<<<<<< HEAD
       "when": 1758219648188,
       "tag": "0001_wild_lizard",
-=======
       "when": 1758205641419,
       "tag": "0001_purple_blizzard",
->>>>>>> 7ee2b50a
       "breakpoints": true
     }
   ]
