--- conflicted
+++ resolved
@@ -1,9 +1,6 @@
 import { sql } from "drizzle-orm";
 import {
-<<<<<<< HEAD
-=======
   boolean,
->>>>>>> 127b7cdd
   jsonb,
   pgEnum,
   pgTable,
