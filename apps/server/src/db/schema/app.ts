import { desc, sql } from "drizzle-orm";
import {
	bigserial,
	boolean,
	check,
	index,
	integer,
	jsonb,
	pgEnum,
	pgTable,
	text,
	timestamp,
	uniqueIndex,
} from "drizzle-orm/pg-core";

import { organization } from "./auth";

const timestamps = {
	createdAt: timestamp("created_at", { withTimezone: true })
		.notNull()
		.defaultNow(),
	updatedAt: timestamp("updated_at", { withTimezone: true })
		.notNull()
		.defaultNow()
		.$onUpdate(() => sql`now()`),
};
export const providerStatus = pgEnum("provider_status", [
	"draft",
	"beta",
	"active",
	"deprecated",
]);

export const eventStatus = pgEnum("event_status", [
	"pending",
	"approved",
	"rejected",
]);

export const ticketTypeStatus = pgEnum("event_ticket_type_status", [
	"draft",
	"active",
	"archived",
]);

export const eventOrderStatus = pgEnum("event_order_status", [
	"pending_payment",
	"requires_action",
	"confirmed",
	"cancelled",
	"refunded",
]);

export const attendeeStatus = pgEnum("event_attendee_status", [
	"reserved",
	"registered",
	"checked_in",
	"cancelled",
	"waitlisted",
]);

export const waitlistStatus = pgEnum("event_waitlist_status", [
	"active",
	"invited",
	"converted",
	"removed",
]);

export const provider = pgTable("provider", {
	id: text("id").primaryKey(),
	category: text("category").notNull(),
	name: text("name").notNull(),
	description: text("description"),
	config: jsonb("config")
		.$type<Record<string, unknown>>()
		.notNull()
		.default(sql`'{}'::jsonb`),
	status: providerStatus("status").notNull().default("draft"),
	trusted: boolean("trusted").notNull().default(false),
	lastTestedAt: timestamp("last_tested_at", { withTimezone: true }),
	...timestamps,
});

export const organizationProvider = pgTable(
	"organization_provider",
	{
		id: text("id").primaryKey(),
		organizationId: text("organization_id")
			.notNull()
			.references(() => organization.id, { onDelete: "cascade" }),
		providerId: text("provider_id")
			.notNull()
			.references(() => provider.id, { onDelete: "cascade" }),
	},
	(table) => ({
		organizationProviderUnique: uniqueIndex(
			"organization_provider_organization_id_provider_id_unique",
		).on(table.organizationId, table.providerId),
	}),
);

export const flag = pgTable(
	"flag",
	{
		id: text("id").primaryKey(),
		label: text("label").notNull(),
		slug: text("slug").notNull(),
		description: text("description"),
		priority: integer("priority").notNull(),
		...timestamps,
	},
	(table) => [
		uniqueIndex("flag_slug_unique").on(table.slug),
		check(
			"flag_priority_range",
			sql`${table.priority} >= 1 AND ${table.priority} <= 5`,
		),
	],
);

export const event = pgTable(
<<<<<<< HEAD
	"event",
	{
		id: text("id").primaryKey(),
		provider: text("provider_id")
			.notNull()
			.references(() => provider.id, { onDelete: "set null" }),
		organizationId: text("organization_id").references(() => organization.id, {
			onDelete: "set null",
		}),
		flag: text("flag_id").references(() => flag.id, { onDelete: "set null" }),
		title: text("title").notNull(),
		description: text("description"),
		location: text("location"),
		url: text("url"),
		startAt: timestamp("start_at", { withTimezone: true }).notNull(),
		endAt: timestamp("end_at", { withTimezone: true }),
		isAllDay: boolean("is_all_day").default(false).notNull(),
		isPublished: boolean("is_published").default(false).notNull(),
=======
        "event",
        {
                id: text("id").primaryKey(),
                slug: text("slug").notNull(),
                provider: text("provider_id")
                        .notNull()
                        .references(() => provider.id, { onDelete: "set null" }),
                flag: text("flag_id").references(() => flag.id, { onDelete: "set null" }),
                title: text("title").notNull(),
                description: text("description"),
                location: text("location"),
                url: text("url"),
                heroMedia: jsonb("hero_media")
                        .$type<Record<string, unknown>>()
                        .notNull()
                        .default(sql`'{}'::jsonb`),
                landingPage: jsonb("landing_page")
                        .$type<Record<string, unknown>>()
                        .notNull()
                        .default(sql`'{}'::jsonb`),
                startAt: timestamp("start_at", { withTimezone: true }).notNull(),
                endAt: timestamp("end_at", { withTimezone: true }),
                isAllDay: boolean("is_all_day").default(false).notNull(),
                isPublished: boolean("is_published").default(false).notNull(),
>>>>>>> fee4407c
		externalId: text("external_id"),
		metadata: jsonb("metadata")
			.$type<Record<string, unknown>>()
			.default(sql`'{}'::jsonb`)
			.notNull(),

		status: eventStatus("status").notNull().default("pending"),

		priority: integer("priority").notNull().default(3),

		...timestamps,
	},
	(table) => ({
                eventSlugUnique: uniqueIndex("event_slug_unique").on(table.slug),
                eventProviderExternalIdUnique: uniqueIndex(
                        "event_provider_id_external_id_unique",
                ).on(table.provider, table.externalId),
		statusStartAtIdx: index("status_start_at_idx").on(
			table.status,
			desc(table.startAt),
		),
		statusCreatedAtIdx: index("status_created_at_idx").on(
			table.status,
			desc(table.createdAt),
		),
		providerStartAtIdx: index("provider_start_at_idx").on(
			table.provider,
			desc(table.startAt),
		),
		providerCreatedAtIdx: index("provider_created_at_idx").on(
			table.provider,
			desc(table.createdAt),
		),
		providerStatusStartAtIdx: index("provider_status_start_at_idx").on(
			table.provider,
			table.status,
			desc(table.startAt),
		),
		providerStatusCreatedAtIdx: index("provider_status_created_at_idx").on(
			table.provider,
			table.status,
			desc(table.createdAt),
		),
		organizationIdx: index("event_organization_idx").on(table.organizationId),
	}),
);

export type Provider = typeof provider.$inferSelect;
export type Event = typeof event.$inferSelect;

export const attendeeProfile = pgTable(
	"event_attendee_profile",
	{
		id: text("id").primaryKey(),
		organizationId: text("organization_id").references(() => organization.id, {
			onDelete: "cascade",
		}),
		email: text("email").notNull(),
		displayName: text("display_name"),
		phone: text("phone"),
		metadata: jsonb("metadata")
			.$type<Record<string, unknown>>()
			.notNull()
			.default(sql`'{}'::jsonb`),
		...timestamps,
	},
	(table) => ({
		organizationEmailUnique: uniqueIndex(
			"event_attendee_profile_organization_id_email_unique",
		).on(table.organizationId, table.email),
		emailIndex: index("event_attendee_profile_email_idx").on(table.email),
	}),
);

export const ticketType = pgTable(
	"event_ticket_type",
	{
		id: text("id").primaryKey(),
		eventId: text("event_id")
			.notNull()
			.references(() => event.id, { onDelete: "cascade" }),
		name: text("name").notNull(),
		description: text("description"),
		priceCents: integer("price_cents").notNull().default(0),
		currency: text("currency").notNull().default("usd"),
		capacity: integer("capacity"),
		maxPerOrder: integer("max_per_order"),
		salesStartAt: timestamp("sales_start_at", { withTimezone: true }),
		salesEndAt: timestamp("sales_end_at", { withTimezone: true }),
		status: ticketTypeStatus("status").notNull().default("active"),
		isWaitlistEnabled: boolean("is_waitlist_enabled").notNull().default(true),
		metadata: jsonb("metadata")
			.$type<Record<string, unknown>>()
			.notNull()
			.default(sql`'{}'::jsonb`),
		...timestamps,
	},
	(table) => ({
		eventStatusIdx: index("event_ticket_type_event_id_status_idx").on(
			table.eventId,
			table.status,
		),
	}),
);

export const eventOrder = pgTable(
	"event_order",
	{
		id: text("id").primaryKey(),
		eventId: text("event_id")
			.notNull()
			.references(() => event.id, { onDelete: "cascade" }),
		organizationId: text("organization_id").references(() => organization.id, {
			onDelete: "set null",
		}),
		purchaserProfileId: text("purchaser_profile_id").references(
			() => attendeeProfile.id,
			{ onDelete: "set null" },
		),
		status: eventOrderStatus("status").notNull().default("pending_payment"),
		currency: text("currency").notNull().default("usd"),
		quantity: integer("quantity").notNull().default(1),
		subtotalCents: integer("subtotal_cents").notNull().default(0),
		feeCents: integer("fee_cents").notNull().default(0),
		totalCents: integer("total_cents").notNull().default(0),
		paymentProvider: text("payment_provider"),
		paymentIntentId: text("payment_intent_id"),
		externalPaymentState: text("external_payment_state"),
		contactEmail: text("contact_email").notNull(),
		contactName: text("contact_name"),
		confirmationCode: text("confirmation_code"),
		metadata: jsonb("metadata")
			.$type<Record<string, unknown>>()
			.notNull()
			.default(sql`'{}'::jsonb`),
		...timestamps,
	},
	(table) => ({
		confirmationCodeUnique: uniqueIndex(
			"event_order_confirmation_code_unique",
		).on(table.confirmationCode),
		eventStatusIdx: index("event_order_event_id_status_idx").on(
			table.eventId,
			table.status,
		),
		paymentIntentIdx: index("event_order_payment_intent_idx").on(
			table.paymentIntentId,
		),
		createdAtIdx: index("event_order_created_at_idx").on(table.createdAt),
	}),
);

export const eventOrderItem = pgTable(
	"event_order_item",
	{
		id: text("id").primaryKey(),
		orderId: text("order_id")
			.notNull()
			.references(() => eventOrder.id, { onDelete: "cascade" }),
		ticketTypeId: text("ticket_type_id")
			.notNull()
			.references(() => ticketType.id, { onDelete: "restrict" }),
		quantity: integer("quantity").notNull().default(1),
		unitAmountCents: integer("unit_amount_cents").notNull().default(0),
		subtotalCents: integer("subtotal_cents").notNull().default(0),
		metadata: jsonb("metadata")
			.$type<Record<string, unknown>>()
			.notNull()
			.default(sql`'{}'::jsonb`),
		...timestamps,
	},
	(table) => ({
		orderTicketUnique: uniqueIndex(
			"event_order_item_order_id_ticket_type_id_unique",
		).on(table.orderId, table.ticketTypeId),
	}),
);

export const waitlistEntry = pgTable(
	"event_waitlist_entry",
	{
		id: text("id").primaryKey(),
		eventId: text("event_id")
			.notNull()
			.references(() => event.id, { onDelete: "cascade" }),
		ticketTypeId: text("ticket_type_id").references(() => ticketType.id, {
			onDelete: "set null",
		}),
		profileId: text("profile_id")
			.notNull()
			.references(() => attendeeProfile.id, { onDelete: "cascade" }),
		status: waitlistStatus("status").notNull().default("active"),
		position: integer("position"),
		promotedOrderId: text("promoted_order_id").references(() => eventOrder.id, {
			onDelete: "set null",
		}),
		promotionExpiresAt: timestamp("promotion_expires_at", {
			withTimezone: true,
		}),
		metadata: jsonb("metadata")
			.$type<Record<string, unknown>>()
			.notNull()
			.default(sql`'{}'::jsonb`),
		...timestamps,
	},
	(table) => ({
		eventTicketProfileUnique: uniqueIndex(
			"event_waitlist_event_id_ticket_type_id_profile_id_unique",
		).on(table.eventId, table.ticketTypeId, table.profileId),
		statusIdx: index("event_waitlist_status_idx").on(table.status),
	}),
);

export const attendee = pgTable(
	"event_attendee",
	{
		id: text("id").primaryKey(),
		eventId: text("event_id")
			.notNull()
			.references(() => event.id, { onDelete: "cascade" }),
		orderId: text("order_id").references(() => eventOrder.id, {
			onDelete: "set null",
		}),
		orderItemId: text("order_item_id").references(() => eventOrderItem.id, {
			onDelete: "set null",
		}),
		ticketTypeId: text("ticket_type_id").references(() => ticketType.id, {
			onDelete: "set null",
		}),
		profileId: text("profile_id").references(() => attendeeProfile.id, {
			onDelete: "set null",
		}),
		waitlistEntryId: text("waitlist_entry_id").references(
			() => waitlistEntry.id,
			{
				onDelete: "set null",
			},
		),
		status: attendeeStatus("status").notNull().default("reserved"),
		confirmationCode: text("confirmation_code").notNull(),
		checkInAt: timestamp("check_in_at", { withTimezone: true }),
		metadata: jsonb("metadata")
			.$type<Record<string, unknown>>()
			.notNull()
			.default(sql`'{}'::jsonb`),
		...timestamps,
	},
	(table) => ({
		confirmationCodeUnique: uniqueIndex(
			"event_attendee_confirmation_code_unique",
		).on(table.confirmationCode),
		eventStatusIdx: index("event_attendee_event_id_status_idx").on(
			table.eventId,
			table.status,
		),
	}),
);

export type AttendeeProfile = typeof attendeeProfile.$inferSelect;
export type TicketType = typeof ticketType.$inferSelect;
export type EventOrder = typeof eventOrder.$inferSelect;
export type EventOrderItem = typeof eventOrderItem.$inferSelect;
export type WaitlistEntry = typeof waitlistEntry.$inferSelect;
export type Attendee = typeof attendee.$inferSelect;

export const workerLog = pgTable("worker_log", {
	id: bigserial("id", { mode: "number" }).primaryKey(),
	ts: timestamp("ts", { withTimezone: true }).notNull().defaultNow(),
	level: text("level").notNull(),
	providerId: text("provider_id"),
	sessionId: text("session_id"),
	msg: text("msg").notNull(),
	data: jsonb("data").$type<Record<string, unknown> | null>(),
});

export type WorkerLog = typeof workerLog.$inferSelect;<|MERGE_RESOLUTION|>--- conflicted
+++ resolved
@@ -119,10 +119,10 @@
 );
 
 export const event = pgTable(
-<<<<<<< HEAD
 	"event",
 	{
 		id: text("id").primaryKey(),
+		slug: text("slug").notNull(),
 		provider: text("provider_id")
 			.notNull()
 			.references(() => provider.id, { onDelete: "set null" }),
@@ -134,36 +134,18 @@
 		description: text("description"),
 		location: text("location"),
 		url: text("url"),
+		heroMedia: jsonb("hero_media")
+			.$type<Record<string, unknown>>()
+			.notNull()
+			.default(sql`'{}'::jsonb`),
+		landingPage: jsonb("landing_page")
+			.$type<Record<string, unknown>>()
+			.notNull()
+			.default(sql`'{}'::jsonb`),
 		startAt: timestamp("start_at", { withTimezone: true }).notNull(),
 		endAt: timestamp("end_at", { withTimezone: true }),
 		isAllDay: boolean("is_all_day").default(false).notNull(),
 		isPublished: boolean("is_published").default(false).notNull(),
-=======
-        "event",
-        {
-                id: text("id").primaryKey(),
-                slug: text("slug").notNull(),
-                provider: text("provider_id")
-                        .notNull()
-                        .references(() => provider.id, { onDelete: "set null" }),
-                flag: text("flag_id").references(() => flag.id, { onDelete: "set null" }),
-                title: text("title").notNull(),
-                description: text("description"),
-                location: text("location"),
-                url: text("url"),
-                heroMedia: jsonb("hero_media")
-                        .$type<Record<string, unknown>>()
-                        .notNull()
-                        .default(sql`'{}'::jsonb`),
-                landingPage: jsonb("landing_page")
-                        .$type<Record<string, unknown>>()
-                        .notNull()
-                        .default(sql`'{}'::jsonb`),
-                startAt: timestamp("start_at", { withTimezone: true }).notNull(),
-                endAt: timestamp("end_at", { withTimezone: true }),
-                isAllDay: boolean("is_all_day").default(false).notNull(),
-                isPublished: boolean("is_published").default(false).notNull(),
->>>>>>> fee4407c
 		externalId: text("external_id"),
 		metadata: jsonb("metadata")
 			.$type<Record<string, unknown>>()
@@ -177,10 +159,10 @@
 		...timestamps,
 	},
 	(table) => ({
-                eventSlugUnique: uniqueIndex("event_slug_unique").on(table.slug),
-                eventProviderExternalIdUnique: uniqueIndex(
-                        "event_provider_id_external_id_unique",
-                ).on(table.provider, table.externalId),
+		eventSlugUnique: uniqueIndex("event_slug_unique").on(table.slug),
+		eventProviderExternalIdUnique: uniqueIndex(
+			"event_provider_id_external_id_unique",
+		).on(table.provider, table.externalId),
 		statusStartAtIdx: index("status_start_at_idx").on(
 			table.status,
 			desc(table.startAt),
